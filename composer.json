{
    "name": "chubes4/ai-http-client",
    "description": "A professional WordPress library for unified AI provider communication. Supports OpenAI, Anthropic, Google Gemini, Grok, and OpenRouter with standardized request/response formats.",
    "type": "library",
    "license": "GPL-2.0-or-later",
    "authors": [
        {
            "name": "Chris Huber",
            "email": "chris@chubes.net",
            "homepage": "https://chubes.net"
        }
    ],
    "keywords": [
        "wordpress",
        "ai",
        "openai",
        "anthropic",
        "gemini",
        "grok",
        "openrouter",
        "http-client",
        "artificial-intelligence"
    ],
    "homepage": "https://github.com/chubes4/ai-http-client",
    "support": {
        "issues": "https://github.com/chubes4/ai-http-client/issues",
        "source": "https://github.com/chubes4/ai-http-client"
    },
    "require": {
        "php": ">=7.4"
    },
    "require-dev": {
        "phpunit/phpunit": "^9.0 || ^10.0",
        "phpstan/phpstan": "^1.0"
    },
    "require-dev": {
        "phpunit/phpunit": "^10.0",
        "yoast/phpunit-polyfills": "^2.0"
    },
    "autoload": {
<<<<<<< HEAD
        "psr-4": {
            "DataMachine\\Core\\": "inc/core/",
            "DataMachine\\Admin\\": "inc/admin/",
            "DataMachine\\Engine\\": "inc/engine/",
            "DataMachine\\Services\\": "inc/services/",
            "DataMachine\\Helpers\\": "inc/helpers/"
        },
        "files": []
    },
    "autoload-dev": {
        "psr-4": {
            "DataMachine\\Tests\\": "tests/"
        }
    },
    "scripts": {
        "test": [
            "phpunit"
        ],
        "test:unit": [
            "phpunit tests/Unit"
        ],
        "test:integration": [
            "phpunit tests/Integration"
        ],
        "test:coverage": [
            "phpunit --coverage-html coverage"
        ],
        "test:verbose": [
            "phpunit --verbose"
=======
        "classmap": [
            "src/"
        ],
        "files": [
            "ai-http-client.php"
        ]
    },
    "autoload-dev": {
        "psr-4": {
            "AIHttpClient\\Tests\\": "tests/"
        }
    },
    "config": {
        "sort-packages": true,
        "allow-plugins": {
            "composer/installers": true
        }
    },
    "minimum-stability": "stable",
    "prefer-stable": true,
    "scripts": {
        "test": "phpunit",
        "analyse": "phpstan analyse src --level=5",
        "check": [
            "@test",
            "@analyse"
>>>>>>> bd7ba589
        ]
    },
    "config": {
        "allow-plugins": {
            "yoast/phpunit-polyfills": true
        }
    }
}<|MERGE_RESOLUTION|>--- conflicted
+++ resolved
@@ -33,42 +33,7 @@
         "phpunit/phpunit": "^9.0 || ^10.0",
         "phpstan/phpstan": "^1.0"
     },
-    "require-dev": {
-        "phpunit/phpunit": "^10.0",
-        "yoast/phpunit-polyfills": "^2.0"
-    },
     "autoload": {
-<<<<<<< HEAD
-        "psr-4": {
-            "DataMachine\\Core\\": "inc/core/",
-            "DataMachine\\Admin\\": "inc/admin/",
-            "DataMachine\\Engine\\": "inc/engine/",
-            "DataMachine\\Services\\": "inc/services/",
-            "DataMachine\\Helpers\\": "inc/helpers/"
-        },
-        "files": []
-    },
-    "autoload-dev": {
-        "psr-4": {
-            "DataMachine\\Tests\\": "tests/"
-        }
-    },
-    "scripts": {
-        "test": [
-            "phpunit"
-        ],
-        "test:unit": [
-            "phpunit tests/Unit"
-        ],
-        "test:integration": [
-            "phpunit tests/Integration"
-        ],
-        "test:coverage": [
-            "phpunit --coverage-html coverage"
-        ],
-        "test:verbose": [
-            "phpunit --verbose"
-=======
         "classmap": [
             "src/"
         ],
@@ -95,12 +60,6 @@
         "check": [
             "@test",
             "@analyse"
->>>>>>> bd7ba589
         ]
-    },
-    "config": {
-        "allow-plugins": {
-            "yoast/phpunit-polyfills": true
-        }
     }
 }