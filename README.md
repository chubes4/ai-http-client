# AI HTTP Client for WordPress

A professional WordPress library for **multi-type AI provider communication** with plugin-scoped configuration. Supports LLM, Upscaling, and Generative AI in a single unified library.

## Why This Library?

This is for WordPress plugin developers who want to ship AI features fast across multiple AI types.

<<<<<<< HEAD
- **Multi-Provider AI**: OpenAI, Anthropic, Google, Grok, OpenRouter support
- **Visual Pipeline Builder**: AJAX-driven workflow construction with modal system
- **Sequential Workflows**: Chain different AI models and providers with real-time configuration
- **Action Hook Architecture**: Three-action execution engine with organized CRUD operations
- **Content Publishing**: Distribute to Facebook, Twitter, Threads, WordPress, Bluesky, Google Sheets
- **WordPress Integration**: Native WordPress patterns and admin interface
- **Filter Architecture**: Extensible system using WordPress filters
- **Modular Design**: Clean separation of concerns with organized template architecture

## Real-World Example: Pipeline+Flow Architecture

**Pipeline Template** (Reusable Workflow Definition):
```
Pipeline: "Multi-Source Content Processing"
Step 1: Fetch (RSS Feed Handler)     → Fetches RSS content
Step 2: Fetch (Reddit Handler)       → Adds Reddit posts to context  
Step 3: AI (Analysis)                → Analyzes ALL previous inputs
Step 4: AI (Summary)                 → Creates summary with full context
Step 5: Publish (Social Media)       → Publishes enhanced content
```

**Flow Instances** (Configured Executions of Pipeline):
```
Flow A: Tech News Processing (Daily)
├── RSS: TechCrunch handler
├── Reddit: r/technology handler  
├── AI: [pipeline-level config: GPT-4 analysis prompt]
├── AI: [pipeline-level config: Claude creative prompt]
└── Publish: Twitter handler

Flow B: Gaming Content (Weekly)
├── RSS: Gaming news handler
├── Reddit: r/gaming handler
├── AI: [same pipeline config: GPT-4 analysis prompt]
├── AI: [same pipeline config: Claude creative prompt]
└── Publish: Facebook handler

Flow C: Manual Content (On-demand)
├── RSS: Custom feed handler
├── Reddit: Custom subreddit handler
├── AI: [same pipeline config: GPT-4 analysis prompt]
├── AI: [same pipeline config: Claude creative prompt]
└── Publish: Multiple platforms handler
```

**Two-Layer Architecture**: 
- **Pipeline Level**: Step configuration (AI prompts, models, step behavior) - stable across all flows
- **Flow Level**: Handler configuration (which handlers to use, handler settings) - varies per flow
- **AI Steps**: Configured at pipeline level only (no handlers), same prompts/models for all flows
- **Fetch/Publish Steps**: Use handlers configured at flow level (RSS, Twitter, etc.)
=======
**Complete Multi-Type Solution:**
- ✅ **Multi-Type AI Support** - LLM, Upscaling, Generative AI via `ai_type` parameter
- ✅ **Multi-Plugin Support** - Multiple plugins can use different AI providers simultaneously
- ✅ **Shared API Keys** - Efficient key management across plugins and AI types
- ✅ **No Hardcoded Defaults** - Library fails fast with clear errors when not configured
- ✅ **Type-Specific Features** - Streaming for LLM, async processing for upscaling
- ✅ **Unified Interface** - Same client class for all AI types
- ✅ **WordPress-Native** - Uses `wp_remote_post`, plugin-scoped options
- ✅ **Zero Styling** - You control the design

## Installation

### Method 1: Composer (New)
```bash
composer require chubes4/ai-http-client
```

Then in your code:
```php
require_once __DIR__ . '/vendor/autoload.php';
// Library automatically loads via Composer autoloader
```

### Method 2: Git Subtree (Recommended for WordPress)
Install as a subtree in your plugin for automatic updates:
>>>>>>> bd7ba589

```bash
# From your plugin root directory
git subtree add --prefix=lib/ai-http-client https://github.com/chubes4/ai-http-client.git main --squash

<<<<<<< HEAD
### Your First Pipeline+Flow
1. **Create Pipeline Template**: Data Machine → Pipelines → Create New
   - Creates "Draft Flow" instance automatically
   - Click "Add Step" to open step selection modal
   - Select step type from interface (Fetch, AI, Publish, etc.)
   - Choose handler from available options
   - Configure step settings through AJAX interface
2. **Configure Your Draft Flow**: Customize the flow instance
   - RSS Feed URL: Choose source through handler settings form
   - AI Model: Select GPT-4, Claude, etc. from available providers
   - WordPress: Select target blog/site
   - Schedule: Set timing (daily, weekly, manual) with Action Scheduler
3. **Test & Deploy**: Run flow and monitor results

## Architecture: Pipeline+Flow System

**Two-Layer Architecture**: Pipelines are reusable templates, Flows are configured instances.

### Pipeline Layer (Templates)
- **Reusable Workflows**: Define step sequences once, use many times
- **Step Definitions**: Specify step types and positions (0-99)
- **No Configuration**: Pure workflow structure without handler specifics
- **Template Library**: Build library of common workflow patterns
- **Auto-Flow Creation**: Each pipeline generates a "Draft Flow" instance

### Flow Layer (Instances)
- **Pipeline Implementation**: Each flow uses a specific pipeline template
- **Handler Configuration**: Configure specific handlers for each step
- **Independent Scheduling**: Each flow has its own timing and triggers
- **User Settings**: Per-flow customization of AI models, accounts, etc.
- **Immediate Availability**: "Draft Flow" created automatically

### Linear Processing Within Each Flow
- **Position-Based Execution**: Steps run in order 0-99 within each flow
- **Context Accumulation**: Each step receives ALL previous step data
- **Sequential Flow**: Step N+1 can access data from steps 0 through N
- **Multi-Fetch Pattern**: Add multiple fetch steps in sequence, not parallel
- **No Parallel Processing**: Steps execute one after another, never simultaneously

### Multiple Workflow Example
```
Pipeline: "Social Media Content"
├── Flow A: r/technology → GPT-4 → Twitter (Daily)
├── Flow B: RSS feeds → Claude → Facebook (Weekly)  
└── Flow C: Manual content → Gemini → Multiple platforms (On-demand)

Pipeline: "Blog Publishing"
├── Flow D: Research sources → AI analysis → WordPress (Weekly)
└── Flow E: RSS aggregation → AI summary → WordPress (Daily)
```

### Uniform Array Processing Example
```php
// ALL steps receive array of DataPackets (most recent first)
public function execute(string $flow_step_id, array $data, array $step_config): array {
    // AI steps process entire array for complete context
    foreach ($data as $packet) {
        $content = $packet->content['body'];
        // Process all packets for complete context
    }
    
    // Most other steps use latest only
    $latest_packet = $data[0] ?? null;
    if ($latest_packet) {
        $content = $latest_packet->content['body'];
        // Process only most recent data
    }
    
    return $data; // Return updated data packet array
}
```

## Architecture: Filter-Based System

Data Machine implements a pure discovery filter architecture enabling AI workflows through WordPress-native patterns. Every component uses collection-based discovery for complete replaceability and extensibility:
=======
# To update later
git subtree pull --prefix=lib/ai-http-client https://github.com/chubes4/ai-http-client.git main --squash
```

### Method 3: Direct Download
Download and place in your plugin's `/lib/ai-http-client/` directory.

## Quick Start

### 1. Include the Library

**With Composer:**
```php
require_once __DIR__ . '/vendor/autoload.php';
// No additional includes needed
```

**Without Composer (Git Subtree/Manual):**
```php
// In your plugin
require_once plugin_dir_path(__FILE__) . 'lib/ai-http-client/ai-http-client.php';
```

### 2. Add Admin UI Component (Multi-Type AI System)
```php
// LLM Admin UI - REQUIRES both plugin_context AND ai_type
echo AI_HTTP_ProviderManager_Component::render([
    'plugin_context' => 'my-plugin-slug',  // REQUIRED
    'ai_type' => 'llm'  // REQUIRED: 'llm', 'upscaling', 'generative'
]);

// Upscaling Admin UI 
echo AI_HTTP_ProviderManager_Component::render([
    'plugin_context' => 'my-plugin-slug',  // REQUIRED
    'ai_type' => 'upscaling'  // REQUIRED
]);

// Customized LLM component
echo AI_HTTP_ProviderManager_Component::render([
    'plugin_context' => 'my-plugin-slug',  // REQUIRED
    'ai_type' => 'llm',  // REQUIRED
    'components' => [
        'core' => ['provider_selector', 'api_key_input', 'model_selector'],
        'extended' => ['temperature_slider', 'system_prompt_field']
    ]
]);
```

### 3. Send AI Requests (Multi-Type AI System)

#### LLM Requests
```php
// REQUIRES both plugin_context AND ai_type
$client = new AI_HTTP_Client([
    'plugin_context' => 'my-plugin-slug',
    'ai_type' => 'llm'  // REQUIRED
]);
$response = $client->send_request([
    'messages' => [
        ['role' => 'user', 'content' => 'Hello AI!']
    ],
    'max_tokens' => 100
]);

if ($response['success']) {
    echo $response['data']['content'];
}
```

#### Upscaling Requests
```php
// Upscaling client
$client = new AI_HTTP_Client([
    'plugin_context' => 'my-plugin-slug',
    'ai_type' => 'upscaling'  // REQUIRED
]);
$response = $client->send_request([
    'image_url' => 'https://example.com/image.jpg',
    'scale_factor' => '4x',
    'quality_settings' => [
        'creativity' => 7,
        'detail' => 8
    ]
]);

if ($response['success']) {
    $job_id = $response['data']['job_id'];
    // Handle async processing
}
```
>>>>>>> bd7ba589

#### Multi-Type Plugin Usage
```php
<<<<<<< HEAD
// Core services - action hooks for operations
do_action('dm_log', 'debug', 'Processing step', ['job_id' => $job_id]);
// Pipeline execution via three-action execution engine (Engine.php)
do_action('dm_run_flow_now', $flow_id);

// AI HTTP Client - direct instantiation (bundled library)
$ai_client = new \AI_HTTP_Client(['plugin_context' => 'data-machine', 'ai_type' => 'llm']);

// Database services - pure discovery with filtering
$all_databases = apply_filters('dm_db', []);
$db_jobs = $all_databases['jobs'] ?? null;
$db_pipelines = $all_databases['pipelines'] ?? null;
$db_analytics = $all_databases['analytics'] ?? null; // External

// Handler discovery - pure discovery with type filtering
$all_handlers = apply_filters('dm_handlers', []);
$fetch_handlers = array_filter($all_handlers, fn($h) => ($h['type'] ?? '') === 'fetch');
$publish_handlers = array_filter($all_handlers, fn($h) => ($h['type'] ?? '') === 'publish');
$custom_handlers = array_filter($all_handlers, fn($h) => ($h['type'] ?? '') === 'my_custom_type');

// Step system - configuration arrays with implicit behavior
$steps = apply_filters('dm_steps', [], '');
$ai_config = apply_filters('dm_steps', null, 'ai');
```

### Architecture Separation

- **Pure Discovery**: All services accessed via collection-based filters
- **Collection-Based**: Components register in arrays, discovered through filtering
- **Zero Parameters**: No parameter-based filters - always pure discovery patterns
- **Universal Extensibility**: Add services, handlers, steps via collection registration
=======
// Single plugin using multiple AI types
$llm_client = new AI_HTTP_Client([
    'plugin_context' => 'my-plugin-slug',
    'ai_type' => 'llm'
]);

$upscaling_client = new AI_HTTP_Client([
    'plugin_context' => 'my-plugin-slug',
    'ai_type' => 'upscaling'
]);

// Use text AI to analyze image
$analysis = $llm_client->send_request([
    'messages' => [['role' => 'user', 'content' => 'Describe this image for enhancement']]
]);

// Use upscaling AI to enhance image
$enhanced = $upscaling_client->send_request([
    'image_url' => 'https://example.com/image.jpg',
    'scale_factor' => '4x'
]);
```

### 4. Modular Prompt System
```php
// Register tool definitions for your AI agent
AI_HTTP_Prompt_Manager::register_tool_definition(
    'edit_content',
    "Use this tool to edit content with specific instructions...",
    ['priority' => 1, 'category' => 'content']
);

// Build dynamic system prompts with context
$prompt = AI_HTTP_Prompt_Manager::build_modular_system_prompt(
    $base_prompt,
    ['post_id' => 123, 'user_role' => 'editor'],
    [
        'include_tools' => true,
        'tool_context' => 'my_plugin',
        'enabled_tools' => ['edit_content', 'read_content']
    ]
);
```

### 5. Step-Aware Configuration System
```php
// Configure AI behavior for specific use cases
$client = new AI_HTTP_Client([
    'plugin_context' => 'my-plugin-slug',
    'ai_type' => 'llm'
]);

// Send request using step-specific configuration
// Automatically loads pre-configured provider, model, temperature, system prompt, and tools
$response = $client->send_step_request('content_generation', [
    'messages' => [
        ['role' => 'user', 'content' => 'Write a blog post about WordPress development']
    ]
]);

// Check if a step is configured
if ($client->has_step_configuration('content_editing')) {
    $response = $client->send_step_request('content_editing', $request);
}
>>>>>>> bd7ba589

// Get step configuration for debugging
$step_config = $client->get_step_configuration('content_generation');
// Returns: ['provider' => 'openai', 'model' => 'gpt-4', 'temperature' => 0.7, 'system_prompt' => '...', 'tools_enabled' => ['edit_content']]
```

<<<<<<< HEAD
### Universal Modal System
Filter-based modal architecture:
- **Filter Discovery**: Components register modal content via `dm_modals` filter
- **Template-Based Interface**: Modals identified by template names rather than component IDs
- **Dynamic Step Discovery**: `apply_filters('dm_steps', [])` discovers all step types for UI generation
- **WordPress Security**: Nonce verification, capability checks, input sanitization
- **Component Independence**: Each component registers modal content via *Filters.php files
- **Universal AJAX Handler**: Single handler processes all modal requests with security verification
- **Template Organization**: Clean separation of modal and page templates
- **Extension Pattern**: Custom step types register configuration modals via template names
- **Performance Optimization**: Conditional asset loading and dependency management

### Pipeline Builder System
AJAX-driven interface with modal system integration:
- **Dynamic Step Selection**: Real-time discovery of available step types through filter system
- **Handler Discovery**: Shows available handlers for each step type
- **Modal Integration**: Seamless modal interactions with WordPress-native interface
- **Template Architecture**: Clean separation of modal and page templates with dynamic step cards
- **AJAX Architecture**: Universal routing with dm_ajax_route action hook for streamlined request handling
- **Real-time Validation**: Immediate feedback on handler availability and configuration
- **Filter-Based Content**: Modal content generated via filter system for extensibility
- **Auto-Flow Creation**: New pipelines create "Draft Flow" for execution
- **WordPress Security**: Standard nonce verification, capability checks, and input sanitization

### Pipeline+Flow Architecture
Two-layer system enabling template reuse and independent workflow execution:
- **Pipeline Templates**: Reusable workflow definitions with step sequences
- **Flow Instances**: Configured executions with specific handlers and scheduling
- **Template Library**: Build once, use multiple times with different configurations
- **Independent Scheduling**: Each flow runs on its own timing and triggers

### Multi-Source Context Collection
Collect data from multiple sources sequentially within each flow:
- **Sequential Fetch Steps**: RSS feeds → Reddit posts → WordPress content → Local files
- **Cumulative Context**: Each step builds on previous data for rich analysis
- **Cross-reference capabilities** across different data sources through context accumulation
- **Content correlation** via step-by-step processing
=======
**Step Configuration Benefits:**
- **Use Case Specific**: Different AI behavior for content generation vs editing vs analysis
- **Automatic Parameter Injection**: Pre-configured model, temperature, system prompts, and tools
- **Plugin-Scoped**: Each plugin maintains independent step configurations
- **Dynamic Tool Loading**: Automatically enables relevant tools per step
>>>>>>> bd7ba589

### 6. Continuation Support (For Agentic Systems)
```php
// Send initial request with tools
$response = $client->send_request([
    'messages' => [['role' => 'user', 'content' => 'What is the weather?']],
    'tools' => $tool_schemas
]);

// Continue with tool results (OpenAI - use response ID)
$response_id = $client->get_last_response_id();
$continuation = $client->continue_with_tool_results($response_id, $tool_results);

// Continue with tool results (Anthropic - use conversation history)
$continuation = $client->continue_with_tool_results($conversation_history, $tool_results, 'anthropic');
```

## Supported Providers

<<<<<<< HEAD
**Fetch Handlers (Gather Data)** - Located in `/inc/core/steps/fetch/handlers/`:
- **Files**: Process local files and uploads with drag-and-drop support
- **Reddit**: Fetch posts from subreddits via Reddit API with OAuth authentication
- **RSS**: Monitor and process RSS feeds with automatic feed validation
- **WordPress**: Source content from WordPress posts/pages with query builder interface
- **Google Sheets**: Read data from Google Sheets spreadsheets with OAuth 2.0 and range selection

**Publish Handlers (Publish Content)** - Located in `/inc/core/steps/publish/handlers/`:
- **Facebook**: Post to Facebook pages/profiles with media attachment support
- **Threads**: Publish to Threads (Meta's Twitter alternative) with automatic formatting
- **Twitter**: Tweet content with media support and thread creation capabilities
- **WordPress**: Create/update WordPress posts/pages with custom field mapping
- **Bluesky**: Publish to Bluesky (AT Protocol) with rich text formatting
- **Google Sheets**: Export data to spreadsheets for business intelligence with OAuth 2.0

**Receiver Step Framework** - Located in `/inc/core/steps/receiver/`:
- **Webhook Reception**: Framework structure for webhook reception (stub implementation)
- **Extension Pattern**: Demonstrates dynamic step discovery and handler integration
- **Development Status**: Framework prepared for future webhook capabilities

**AI Integration**:
- **Multi-Provider AI HTTP Client**: OpenAI, Anthropic, Google, Grok, OpenRouter
- **Features**: Streaming, tool calling, function execution with provider-specific optimizations
- **Dynamic Configuration**: Real-time model selection and parameter adjustment

### Extension Examples

The filter-based architecture supports custom handlers. Common extension patterns:

**Database & Business Intelligence**:
- **Airtable**: Database operations with flexible schema
- **MySQL/PostgreSQL**: Custom database handlers for enterprise data
- **CSV/Excel Import**: Advanced spreadsheet processing beyond Google Sheets
=======
All providers use individual classes with filter-based registration and support **dynamic model fetching** - no hardcoded model lists. Models are fetched live from each provider's API.

- **OpenAI** - GPT models via Chat Completions API, streaming, function calling, Files API
- **Anthropic** - Claude models, streaming, function calling
- **Google Gemini** - Gemini models, streaming, function calling
- **Grok/X.AI** - Grok models, streaming
- **OpenRouter** - 100+ models via unified API with provider routing

## Architecture

**"Round Plug" Design** - Standardized input → Black box processing → Standardized output

**Multi-Plugin Architecture** - Complete plugin isolation with shared API key efficiency

**Filter-Based Architecture** - Individual provider classes register via WordPress filters, shared normalizers handle all provider differences
>>>>>>> bd7ba589

**WordPress-Native** - Uses WordPress HTTP API, options system, and admin patterns

**Production-Ready** - Debug logging only enabled when `WP_DEBUG` is true, ensuring clean production logs

<<<<<<< HEAD

## Comprehensive Examples

### 1. Filter-Based Service Usage

**Core Services Discovery**:
```php
// Services use appropriate access patterns - zero constructor injection
do_action('dm_log', 'debug', 'Processing step', ['job_id' => $job_id]);
$ai_client = new \AI_HTTP_Client(['plugin_context' => 'data-machine', 'ai_type' => 'llm']);
// Pipeline execution via pure functional action hooks (Engine.php)
do_action('dm_run_flow_now', $flow_id, 'manual_execution');

// Pure discovery with filtering
$all_databases = apply_filters('dm_db', []);
$db_jobs = $all_databases['jobs'] ?? null;
$db_pipelines = $all_databases['pipelines'] ?? null;
$db_flows = $all_databases['flows'] ?? null;

// Handler discovery - pure discovery with filtering
$all_handlers = apply_filters('dm_handlers', []);
$fetch_handlers = array_filter($all_handlers, fn($h) => ($h['type'] ?? '') === 'fetch');
$publish_handlers = array_filter($all_handlers, fn($h) => ($h['type'] ?? '') === 'publish');
$all_auth = apply_filters('dm_auth_providers', []);
$twitter_auth = $all_auth['twitter'] ?? null;

// Step discovery (dual-mode)
$all_steps = apply_filters('dm_steps', []);              // All step types
$ai_config = apply_filters('dm_steps', null, 'ai');      // Specific type
```

**Simple Credential Storage Pattern**:
```php
// Direct credential storage for custom handlers
class MyCustomHandler {
    public function save_credentials($api_key, $api_secret) {
        // Store credentials directly in WordPress options
        update_option('my_handler_api_key', sanitize_text_field($api_key));
        update_option('my_handler_api_secret', sanitize_text_field($api_secret));
    }
    
    public function get_credentials() {
        // Retrieve stored credentials
        $api_key = get_option('my_handler_api_key', '');
        $api_secret = get_option('my_handler_api_secret', '');
        
        return [
            'api_key' => $api_key,
            'api_secret' => $api_secret
        ];
    }
    
    public function is_configured() {
        $credentials = $this->get_credentials();
        return !empty($credentials['api_key']) && !empty($credentials['api_secret']);
    }
}
```

### 2. Pipeline+Flow Architecture Examples

**Multi-Source News Analysis Pipeline**:
```php
// Pipeline Template: "Comprehensive News Analysis"
// Step 0: RSS Feed Fetch
// Step 1: Reddit Posts Fetch 
// Step 2: WordPress Content Fetch
// Step 3: AI Cross-Reference Analysis
// Step 4: AI Summary Generation
// Step 5: Social Media Publish
// Step 6: WordPress Blog Publish

// Flow A: Daily Tech News (Automated)
$flow_config_a = [
    'schedule' => 'daily',
    'steps' => [
        0 => ['handler' => 'rss', 'config' => ['feed_url' => 'https://techcrunch.com/feed/']],
        1 => ['handler' => 'reddit', 'config' => ['subreddit' => 'technology', 'limit' => 10]],
        2 => ['handler' => 'wordpress', 'config' => ['post_type' => 'post', 'category' => 'tech']],
        3 => ['step_type' => 'ai'], // AI step configured at pipeline level
        4 => ['step_type' => 'ai'], // AI step configured at pipeline level
        5 => ['handler' => 'twitter', 'config' => ['account' => '@tech_insights']],
        6 => ['handler' => 'wordpress', 'config' => ['post_type' => 'post', 'status' => 'publish']]
    ]
];

// Flow B: Weekly Industry Report (Manual)
$flow_config_b = [
    'schedule' => 'manual',
    'steps' => [
        0 => ['handler' => 'rss', 'config' => ['feed_url' => 'https://feeds.feedburner.com/oreilly/radar']],
        1 => ['handler' => 'reddit', 'config' => ['subreddit' => 'programming', 'limit' => 20]],
        2 => ['handler' => 'wordpress', 'config' => ['post_type' => 'case_study']],
        3 => ['step_type' => 'ai'], // AI step configured at pipeline level  
        4 => ['step_type' => 'ai'], // AI step configured at pipeline level
        5 => ['handler' => 'facebook', 'config' => ['page_id' => 'industry_reports']],
        6 => ['handler' => 'google_sheets', 'config' => ['sheet_id' => 'analytics_data']]
    ]
];
```

**E-commerce Product Analysis Pipeline**:
```php
// Pipeline Template: "Product Research & Marketing"
// Step 0: Google Sheets Product Data Fetch
// Step 1: Reddit Market Research Fetch
// Step 2: AI Competitive Analysis
// Step 3: AI Marketing Copy Generation
// Step 4: Multi-Platform Publishing

// Implementation showing DataPacket flow
class ProductAnalysisStep {
    public function execute(int $job_id, array $datas = []): bool {
        do_action('dm_log', 'debug', 'Processing step', ['job_id' => $job_id]);
        
        // AI steps consume all packets for complete context
        foreach ($datas as $index => $packet) {
            $content = $packet->content['body'];
            $source = $packet->metadata['source'] ?? "Step $index";
            
            $logger->debug("Processing packet from: $source");
            
            // Build comprehensive analysis from:
            // - Product specifications (Google Sheets)
            // - Market sentiment (Reddit)
            // - Competitive landscape (Previous AI analysis)
        }
        
        return true;
    }
}
```

### 3. Handler Diversity Examples

**Fetch Handlers - Data Collection**:
```php
// RSS Feed Handler
class RSSContentPipeline {
    public function setup_rss_fetch() {
        return [
            'handler' => 'rss',
            'config' => [
                'feed_url' => 'https://blog.example.com/feed/',
                'max_items' => 5,
                'filter_keywords' => ['AI', 'automation', 'workflow']
            ]
        ];
    }
}

// Reddit Handler with OAuth
class RedditResearchPipeline {
    public function setup_reddit_fetch() {
        return [
            'handler' => 'reddit',
            'config' => [
                'subreddit' => 'MachineLearning',
                'sort' => 'hot',
                'limit' => 15,
                'time_filter' => 'week'
            ]
        ];
    }
}

// Google Sheets Handler
class SheetsDataPipeline {
    public function setup_sheets_fetch() {
        return [
            'handler' => 'google_sheets',
            'config' => [
                'sheet_id' => '1BxiMVs0XRA5nFMdKvBdBZjgmUUqptlbs74OgvE2upms',
                'range' => 'Class Data!A2:F',
                'include_headers' => true
            ]
        ];
    }
}

// WordPress Content Handler
class WordPressContentPipeline {
    public function setup_wp_fetch() {
        return [
            'handler' => 'wordpress',
            'config' => [
                'post_type' => 'product',
                'post_status' => 'publish',
                'meta_query' => [
                    [
                        'key' => 'featured_product',
                        'value' => 'yes'
                    ]
                ],
                'posts_per_page' => 10
            ]
        ];
    }
}

// File Upload Handler
class FileProcessingPipeline {
    public function setup_file_fetch() {
        return [
            'handler' => 'files',
            'config' => [
                'allowed_types' => ['pdf', 'docx', 'txt'],
                'max_file_size' => '10MB',
                'process_archives' => true
            ]
        ];
    }
}
```
=======
**Modular Prompts** - Dynamic prompt building with tool registration, context injection, and granular control

### Multi-Plugin Benefits

- **Plugin Isolation**: Each plugin maintains separate provider/model configurations
- **Shared API Keys**: Efficient key storage across all plugins (no duplication)
- **No Conflicts**: Plugin A can use GPT-4, Plugin B can use Claude simultaneously
- **Independent Updates**: Each plugin's AI settings are completely isolated
- **Backwards Migration**: Existing configurations automatically become plugin-scoped

### Key Components

- **AI_HTTP_Client** - Main orchestrator using unified normalizers
- **Unified Normalizers** - Shared logic for request/response conversion, streaming, and tools
- **Simple Providers** - Pure API communication classes (one per provider)
- **Admin UI** - Complete WordPress admin interface with zero styling

## Component Configuration

The admin UI component is fully configurable:
>>>>>>> bd7ba589

**Publish Handlers - Content Distribution**:
```php
<<<<<<< HEAD
// Social Media Distribution
class SocialMediaPipeline {
    public function setup_twitter_publish() {
        return [
            'handler' => 'twitter',
            'config' => [
                'account' => '@company_updates',
                'include_media' => true,
                'hashtags' => ['#AI', '#automation'],
                'thread_if_long' => true
            ]
        ];
    }
    
    public function setup_facebook_publish() {
        return [
            'handler' => 'facebook',
            'config' => [
                'page_id' => 'your-facebook-page',
                'include_link_preview' => true,
                'target_audience' => 'tech_professionals'
            ]
        ];
    }
    
    public function setup_threads_publish() {
        return [
            'handler' => 'threads',
            'config' => [
                'profile' => '@company_threads',
                'formatting' => 'markdown',
                'include_alt_text' => true
            ]
        ];
    }
    
    public function setup_bluesky_publish() {
        return [
            'handler' => 'bluesky',
            'config' => [
                'handle' => 'company.bsky.social',
                'rich_text' => true,
                'reply_to_mentions' => false
            ]
        ];
    }
}

// Content Management Publish
class ContentManagementPipeline {
    public function setup_wordpress_publish() {
        return [
            'handler' => 'wordpress',
            'config' => [
                'post_type' => 'ai_generated_content',
                'post_status' => 'draft',
                'category' => 'automated-content',
                'custom_fields' => [
                    'ai_model_used' => 'gpt-4',
                    'generation_timestamp' => date('Y-m-d H:i:s')
                ]
            ]
        ];
    }
    
    public function setup_sheets_publish() {
        return [
            'handler' => 'google_sheets',
            'config' => [
                'sheet_id' => 'analytics_tracking_sheet',
                'worksheet' => 'Content Performance',
                'append_mode' => true,
                'include_timestamp' => true
            ]
        ];
    }
}
```

### 4. Advanced Step Types Examples

**Custom Fetch Step**:
```php
class DatabaseFetchStep {
    public function execute(int $job_id, array $datas = []): bool {
        do_action('dm_log', 'debug', 'Processing step', ['job_id' => $job_id]);
        
        // Custom database connection
        global $wpdb;
        $results = $wpdb->get_results(
            "SELECT * FROM {$wpdb->prefix}custom_data WHERE status = 'active'"
        );
        
        // Create DataPacket for next step
        $data = [
            'content' => ['body' => json_encode($results), 'title' => 'Database Export'],
            'metadata' => ['source' => 'custom_database', 'record_count' => count($results)],
            'context' => ['job_id' => $job_id, 'step_position' => 0]
        ];
        
        $logger->info("Processed " . count($results) . " database records");
        return true;
    }
}

// Pure discovery step registration
add_filter('dm_steps', function($steps) {
    $steps['database_fetch'] = [
        'label' => __('Database Fetch', 'my-plugin'),
        'description' => __('Read data from custom database tables', 'my-plugin'),
        'class' => '\MyPlugin\Steps\DatabaseFetchStep',
        'type' => 'fetch'
    ];
    return $steps;
});

// Access through pure discovery
$all_steps = apply_filters('dm_steps', []);
$database_step = $all_steps['database_fetch'] ?? null;
```
=======
// Available core components
'core' => [
    'provider_selector',  // Dropdown to select provider
    'api_key_input',     // Secure API key input
    'model_selector'     // Dynamic model dropdown
]

// Available extended components  
'extended' => [
    'temperature_slider',    // Temperature control (0-1)
    'system_prompt_field',   // System prompt textarea
    'max_tokens_input',      // Max tokens input
    'top_p_slider'          // Top P control
]

// Component-specific configs
'component_configs' => [
    'temperature_slider' => [
        'min' => 0,
        'max' => 1, 
        'step' => 0.1,
        'default_value' => 0.7
    ]
]
```

## Modular Prompt System

Build dynamic AI prompts with context awareness and tool management:
>>>>>>> bd7ba589

**Custom AI Processing Step**:
```php
<<<<<<< HEAD
class SentimentAnalysisStep {
    public function execute(int $job_id, array $datas = []): bool {
        $ai_client = new \AI_HTTP_Client(['plugin_context' => 'data-machine', 'ai_type' => 'llm']);
        do_action('dm_log', 'debug', 'Processing step', ['job_id' => $job_id]);
        
        // AI steps consume all packets for complete context
        $combined_content = '';
        foreach ($datas as $packet) {
            $combined_content .= $packet->content['body'] . "\n\n";
        }
        
        // Custom AI prompt for sentiment analysis
        $response = $ai_client->chat([
            'model' => 'gpt-4',
            'messages' => [
                [
                    'role' => 'system',
                    'content' => 'Analyze the sentiment of the following content and provide a detailed breakdown with scores.'
                ],
                [
                    'role' => 'user',
                    'content' => $combined_content
                ]
            ],
            'temperature' => 0.3
        ]);
        
        // Create enhanced DataPacket with sentiment data
        $sentiment_data = [
            'content' => [
                'body' => $response['choices'][0]['message']['content'],
                'title' => 'Sentiment Analysis Results'
            ],
            'metadata' => [
                'source' => 'sentiment_analysis_ai',
                'model_used' => 'gpt-4',
                'analysis_type' => 'sentiment',
                'input_length' => strlen($combined_content)
            ],
            'context' => ['job_id' => $job_id, 'step_position' => 2]
        ];
        
        $logger->debug('Sentiment analysis completed for ' . strlen($combined_content) . ' characters');
        return true;
    }
}
```

**Custom Publish Step**:
```php
class SlackNotificationStep {
    public function execute(int $job_id, array $datas = []): bool {
        do_action('dm_log', 'debug', 'Processing step', ['job_id' => $job_id]);
        
        // Publish steps typically use latest packet
        $latest_packet = $datas[0] ?? null;
        if (!$latest_packet) {
            $logger->error('No data packet available for Slack notification');
            return false;
        }
        
        // Send to Slack webhook
        $webhook_url = get_option('slack_webhook_url');
        $message = [
            'text' => 'Data Machine Pipeline Completed',
            'attachments' => [
                [
                    'color' => 'good',
                    'title' => $latest_packet->content['title'] ?? 'Pipeline Result',
                    'text' => substr($latest_packet->content['body'], 0, 500) . '...',
                    'fields' => [
                        [
                            'title' => 'Job ID',
                            'value' => (string)$job_id,
                            'short' => true
                        ],
                        [
                            'title' => 'Source',
                            'value' => $latest_packet->metadata['source'] ?? 'Unknown',
                            'short' => true
                        ]
                    ]
                ]
            ]
        ];
        
        $response = wp_remote_post($webhook_url, [
            'body' => json_encode($message),
            'headers' => ['Content-Type' => 'application/json']
        ]);
        
        if (is_wp_error($response)) {
            $logger->error('Slack notification failed: ' . $response->get_error_message());
            return false;
        }
        
        $logger->info('Slack notification sent successfully');
        return true;
    }
}
```

### 5. Universal Modal System Examples

**Custom Modal Registration**:
```php
// Register custom modals via pure discovery
add_filter('dm_modals', function($modals) {
    $modals['analytics-dashboard'] = [
        'template' => 'modal/analytics-dashboard',
        'title' => __('Analytics Dashboard', 'my-plugin')
    ];
    $modals['bulk-operations'] = [
        'template' => 'modal/bulk-operations', 
        'title' => __('Bulk Operations', 'my-plugin')
    ];
    $modals['advanced-settings'] = [
        'template' => 'modal/advanced-settings',
        'title' => __('Advanced Settings', 'my-plugin')
    ];
    return $modals;
});
```

**Modal Trigger Templates**:
```php
<!-- Analytics Dashboard Modal Trigger -->
<button type="button" class="button button-primary dm-modal-open" 
        data-template="analytics-dashboard"
        data-context='{"pipeline_count":"<?php echo esc_attr($pipeline_count); ?>","success_rate":"<?php echo esc_attr($success_rate); ?>"}'>
    <?php esc_html_e('View Analytics', 'my-plugin'); ?>
</button>

<!-- Bulk Operations Modal Trigger -->
<button type="button" class="button dm-modal-open" 
        data-template="bulk-operations"
        data-context='{"selected_items":[<?php echo esc_attr(implode(',', $selected_ids)); ?>]}'>
    <?php esc_html_e('Bulk Operations', 'my-plugin'); ?>
</button>

<!-- Advanced Settings Modal Trigger -->
<button type="button" class="button button-secondary dm-modal-open" 
        data-template="advanced-settings"
        data-context='{"pipeline_id":"<?php echo esc_attr($pipeline_id); ?>","context":"pipeline_edit"}'>
    <?php esc_html_e('Advanced Settings', 'my-plugin'); ?>
</button>
```

**Modal Content Templates** (`/templates/modal/analytics-dashboard.php`):
```php
<div class="dm-analytics-modal">
    <h3><?php esc_html_e('Pipeline Analytics Dashboard', 'my-plugin'); ?></h3>
    
    <div class="dm-metrics-grid">
        <div class="dm-metric-card">
            <div class="dm-metric-value"><?php echo esc_html($pipeline_count ?? '0'); ?></div>
            <div class="dm-metric-label"><?php esc_html_e('Total Pipelines', 'my-plugin'); ?></div>
        </div>
        
        <div class="dm-metric-card">
            <div class="dm-metric-value"><?php echo esc_html($success_rate ?? '0%'); ?></div>
            <div class="dm-metric-label"><?php esc_html_e('Success Rate', 'my-plugin'); ?></div>
        </div>
        
        <div class="dm-metric-card">
            <div class="dm-metric-value"><?php echo esc_html($avg_processing_time ?? '0s'); ?></div>
            <div class="dm-metric-label"><?php esc_html_e('Avg Processing Time', 'my-plugin'); ?></div>
        </div>
    </div>
    
    <div class="dm-chart-container">
        <canvas id="dm-performance-chart" width="400" height="200"></canvas>
    </div>
    
    <div class="dm-modal-actions">
        <button type="button" class="button button-primary dm-modal-close" 
                data-template="export-analytics"
                data-context='{"export_type":"full","date_range":"30_days"}'>
            <?php esc_html_e('Export Analytics', 'my-plugin'); ?>
        </button>
        
        <button type="button" class="button button-secondary" id="dm-refresh-analytics">
            <?php esc_html_e('Refresh Data', 'my-plugin'); ?>
        </button>
    </div>
</div>
```

### 6. Universal Template System Examples

**Template Registration**:
```php
// Register admin page with template directory
add_filter('dm_admin_pages', function($pages) {
    $pages['my_custom_page'] = [
        'page_title' => __('My Custom Page', 'my-plugin'),
        'menu_title' => __('Custom Page', 'my-plugin'),
        'capability' => 'manage_options',
        'templates' => __DIR__ . '/templates/',  // Template directory registration
        'assets' => [
            'css' => [
                'my-custom-css' => [
                    'file' => plugin_dir_url(__FILE__) . 'assets/css/custom-page.css',
                    'deps' => ['dm-admin-core']
                ]
            ],
            'js' => [
                'my-custom-js' => [
                    'file' => plugin_dir_url(__FILE__) . 'assets/js/custom-page.js',
                    'deps' => ['jquery', 'dm-core-modal']
                ]
            ]
        ]
    ];
    return $pages;
});
```

**Universal Template Rendering**:
```php
// Use templates from any registered admin page
class MyCustomComponent {
    public function render_dashboard() {
        // Template discovery searches all registered admin page template directories
        $dashboard_content = apply_filters('dm_render_template', '', 'page/dashboard', [
            'stats' => $this->get_stats(),
            'recent_items' => $this->get_recent_items(10)
        ]);
        
        $modal_content = apply_filters('dm_render_template', '', 'modal/item-settings', [
            'item_id' => 123,
            'available_options' => $this->get_available_options()
        ]);
        
        return $dashboard_content;
    }
    
    public function render_dynamic_content() {
        // Template rendering with dynamic data
        $items = $this->get_items();
        $template_data = [];
        
        foreach ($items as $item) {
            $template_data[] = apply_filters('dm_render_template', '', 'component/item-card', [
                'item' => $item,
                'context' => 'dashboard',
                'actions' => ['edit', 'delete', 'duplicate']
            ]);
        }
        
        return implode('', $template_data);
    }
}
```

### 7. AJAX Integration & Template Requesting

**JavaScript Template Requesting**:
```javascript
class CustomPageManager {
    constructor() {
        this.ajax_url = ajaxurl;
        this.nonce = dmCustomPage.nonce;
        this.init();
    }
    
    init() {
        // Data-attribute action handlers
        $(document).on('click', '[data-template="add-item-action"]', this.handleAddItem.bind(this));
        $(document).on('click', '[data-template="delete-action"]', this.handleDeleteItem.bind(this));
        $(document).on('click', '[data-template="bulk-action"]', this.handleBulkAction.bind(this));
    }
    
    // Universal template requesting method
    requestTemplate(templateName, templateData) {
        return new Promise((resolve, reject) => {
            $.ajax({
                url: this.ajax_url,
                type: 'POST',
                data: {
                    action: 'dm_pipeline_ajax',
                pipeline_action: 'get_template',
                    template: templateName,
                    template_data: JSON.stringify(templateData),
                    nonce: this.nonce
                },
                success: (response) => {
                    if (response.success) {
                        resolve(response.data.html);
                    } else {
                        reject(response.data.message || 'Template request failed');
                    }
                },
                error: (xhr, status, error) => {
                    reject(`AJAX Error: ${error}`);
                }
            });
        });
    }
    
    handleAddItem(e) {
        const $button = $(e.currentTarget);
        const context = $button.data('context') || {};
        
        // First, make AJAX call to add item (returns data only)
        $.ajax({
            url: this.ajax_url,
            method: 'POST',
            data: {
                action: 'dm_add_custom_item',
                item_data: context,
                nonce: this.nonce
            }
        }).then(response => {
            if (response.success) {
                // Then request template with response data
                return this.requestTemplate('component/item-card', {
                    item: response.data.item,
                    context: 'newly_added',
                    is_first_item: $('.dm-items-container .dm-item-card').length === 0
                });
            }
            throw new Error(response.data.message);
        }).then(itemHtml => {
            // Insert rendered template
            $('.dm-items-container').append(itemHtml);
            this.showNotification('Item added successfully', 'success');
        }).catch(error => {
            this.showNotification(`Error: ${error.message}`, 'error');
        });
    }
    
    handleBulkAction(e) {
        const $button = $(e.currentTarget);
        const action = $button.data('action');
        const selectedItems = $('.dm-item-checkbox:checked').map((i, el) => $(el).val()).get();
        
        if (selectedItems.length === 0) {
            this.showNotification('Please select items first', 'warning');
            return;
        }
        
        // Bulk operation AJAX call
        $.ajax({
            url: this.ajax_url,
            method: 'POST',
            data: {
                action: 'dm_bulk_operation',
                operation: action,
                item_ids: selectedItems,
                nonce: this.nonce
            }
        }).then(response => {
            if (response.success) {
                // Request updated template for each affected item
                const templatePromises = response.data.updated_items.map(item => 
                    this.requestTemplate('component/item-card', {
                        item: item,
                        context: 'bulk_updated',
                        highlight: true
                    })
                );
                
                return Promise.all(templatePromises);
            }
            throw new Error(response.data.message);
        }).then(itemHtmlArray => {
            // Replace affected items with updated templates
            itemHtmlArray.forEach((html, index) => {
                const itemId = response.data.updated_items[index].id;
                $(`.dm-item-card[data-item-id="${itemId}"]`).replaceWith(html);
            });
            
            this.showNotification(`Bulk ${action} completed successfully`, 'success');
        }).catch(error => {
            this.showNotification(`Error: ${error.message}`, 'error');
        });
    }
    
    showNotification(message, type) {
        // Request notification template
        this.requestTemplate('component/notification', {
            message: message,
            type: type,
            dismissible: true
        }).then(notificationHtml => {
            $('.dm-notifications-container').append(notificationHtml);
            
            // Auto-dismiss after 5 seconds
            setTimeout(() => {
                $('.dm-notification:last').fadeOut(() => {
                    $(this).remove();
                });
            }, 5000);
        });
    }
}

// Initialize when DOM ready
$(document).ready(() => {
    if (typeof dmCustomPage !== 'undefined') {
        new CustomPageManager();
    }
});
```
=======
// Register tool definitions that can be dynamically included
AI_HTTP_Prompt_Manager::register_tool_definition(
    'tool_name',
    'Tool description and usage instructions...',
    ['priority' => 1, 'category' => 'content_editing']
);

// Set which tools are enabled for different contexts
AI_HTTP_Prompt_Manager::set_enabled_tools(['tool1', 'tool2'], 'my_plugin_context');

// Build complete system prompts with context and tools
$prompt = AI_HTTP_Prompt_Manager::build_modular_system_prompt(
    $base_prompt,
    $context_data,
    [
        'include_tools' => true,
        'tool_context' => 'my_plugin_context',
        'enabled_tools' => ['specific_tool'],
        'sections' => ['custom_section' => 'Additional content...']
    ]
);
```

**Features:**
- **Tool Registration** - Register tool descriptions that can be dynamically included
- **Context Awareness** - Inject dynamic context data into prompts
- **Granular Control** - Enable/disable tools per plugin or use case
- **Filter Integration** - WordPress filters for prompt customization
- **Variable Replacement** - Template variable substitution

## Multi-Plugin Configuration

### How It Works
>>>>>>> bd7ba589

**AJAX Handler Pattern** (Returns data only, never HTML):
```php
<<<<<<< HEAD
class CustomPageAjax {
    public function add_custom_item() {
        // Verify nonce and capabilities
        if (!wp_verify_nonce($_POST['nonce'], 'dm_custom_page_nonce') || 
            !current_user_can('manage_options')) {
            wp_send_json_error(['message' => __('Security check failed', 'my-plugin')]);
        }
        
        // Sanitize input data
        $item_data = json_decode(wp_unslash($_POST['item_data']), true);
        $item_data = array_map('sanitize_text_field', $item_data);
        
        // Process business logic
        $new_item = $this->create_item($item_data);
        
        if ($new_item) {
            // Return structured data only - NO HTML
            wp_send_json_success([
                'item' => $new_item,
                'message' => __('Item created successfully', 'my-plugin')
            ]);
        } else {
            wp_send_json_error(['message' => __('Failed to create item', 'my-plugin')]);
        }
    }
    
    public function bulk_operation() {
        // Security checks
        if (!wp_verify_nonce($_POST['nonce'], 'dm_custom_page_nonce') || 
            !current_user_can('manage_options')) {
            wp_send_json_error(['message' => __('Security check failed', 'my-plugin')]);
        }
        
        // Sanitize input
        $operation = sanitize_text_field($_POST['operation']);
        $item_ids = array_map('intval', $_POST['item_ids']);
        
        // Perform bulk operation
        $updated_items = [];
        foreach ($item_ids as $item_id) {
            $result = $this->perform_operation($operation, $item_id);
            if ($result) {
                $updated_items[] = $this->get_item($item_id);
            }
        }
        
        // Return data only - JavaScript will request templates
        wp_send_json_success([
            'updated_items' => $updated_items,
            'operation' => $operation,
            'message' => sprintf(
                __('%d items updated with %s operation', 'my-plugin'),
                count($updated_items),
                $operation
            )
        ]);
    }
    
    // Template endpoint (universal across all admin pages)
    public function get_template() {
        if (!wp_verify_nonce($_POST['nonce'], 'dm_template_nonce')) {
            wp_send_json_error(['message' => 'Security check failed']);
        }
        
        $template = sanitize_text_field($_POST['template']);
        $data = json_decode(wp_unslash($_POST['template_data']), true);
        
        // Use universal template rendering system
        $html = apply_filters('dm_render_template', '', $template, $data);
        
        if (!empty($html)) {
            wp_send_json_success(['html' => $html]);
        } else {
            wp_send_json_error(['message' => "Template '{$template}' not found"]);
        }
    }
}
```

## Extension Development

### Adding Custom Handlers

**Configuration Array Registration** (matches core handler pattern):

```php
// Fetch Handler Implementation
class MyFetchHandler {
    public function __construct() {
        // Filter-based service access only
    }
    
    // Required method for fetch handlers
    public function fetch_data(array $step_config): array {
        do_action('dm_log', 'debug', 'Processing step', ['job_id' => $job_id]);
        
        // Process fetch data and return array of data packets
        $datas = [];
        
        // Your custom fetch logic here
        
        return $datas;
    }
}

// Publish Handler Implementation
class MyPublishHandler {
    public function __construct() {
        // Filter-based service access only
    }
    
    // Required method for publish handlers
    public function publish_data(array $data, array $step_config): bool {
        do_action('dm_log', 'debug', 'Processing step', ['job_id' => $job_id]);
        
        // Process publish data
        // Your custom publish logic here
        
        return true;
    }
}

// Pure discovery registration - collection-based
add_filter('dm_handlers', function($handlers) {
    $handlers['my_handler'] = [
        'type' => 'fetch',
        'class' => \MyPlugin\Handlers\MyFetchHandler::class,
        'label' => __('My Handler', 'my-plugin'),
        'description' => __('Custom handler description', 'my-plugin')
    ];
    return $handlers;
});

// Authentication component (optional) - collection-based registration
add_filter('dm_auth_providers', function($providers) {
    $providers['my_handler'] = new \MyPlugin\Handlers\MyHandlerAuth();
    return $providers;
});

// Settings component (optional) - collection-based registration
add_filter('dm_handler_settings', function($settings) {
    $settings['my_handler'] = new \MyPlugin\Handlers\MyHandlerSettings();
    return $settings;
});

// Modal content registration for handler settings - Collection-based pattern
add_filter('dm_modals', function($modals) {
    $modals['my-handler-settings'] = [
        'template' => 'modal/handler-settings-form',
        'title' => __('My Handler Settings', 'my-plugin'),
        'data' => [
            'handler_slug' => 'my_handler',
            'handler_config' => [
                'label' => __('My Handler', 'my-plugin'),
                'description' => __('Custom handler description', 'my-plugin')
            ]
        ]
    ];
    return $modals;
});
=======
// Plugin-specific configuration (isolated per plugin)
ai_http_client_providers_myplugin = [
    'openai' => ['model' => 'gpt-4', 'temperature' => 0.7],
    'anthropic' => ['model' => 'claude-3-sonnet']
];

// Plugin-specific provider selection  
ai_http_client_selected_provider_myplugin = 'openai';

// Shared API keys (efficient, no duplication)
ai_http_client_shared_api_keys = [
    'openai' => 'sk-...',
    'anthropic' => 'sk-...'
];
```

### Real-World Example

```php
// Plugin A: Content Editor using GPT-4
$client_a = new AI_HTTP_Client([
    'plugin_context' => 'content-editor',
    'ai_type' => 'llm'  // REQUIRED
]);
// Uses OpenAI GPT-4 with temperature 0.3

// Plugin B: Chat Bot using Claude  
$client_b = new AI_HTTP_Client([
    'plugin_context' => 'chat-bot',
    'ai_type' => 'llm'  // REQUIRED
]);
// Uses Anthropic Claude with temperature 0.8

// Both share the same API keys but have completely different configurations
>>>>>>> bd7ba589
```

## Distribution Model

<<<<<<< HEAD
```php
// Register custom pipeline step via pure discovery
add_filter('dm_steps', function($steps) {
    $steps['custom_processing'] = [
        'label' => __('Custom Processing', 'my-plugin'),
        'description' => __('Custom data processing step', 'my-plugin'),
        'class' => '\MyPlugin\Steps\CustomProcessingStep'
    ];
    return $steps;
});

class CustomProcessingStep {
    public function execute(int $job_id, array $data, array $step_config): array {
        // Access all services via filters
        do_action('dm_log', 'debug', 'Processing step', ['job_id' => $job_id]);
        $ai_client = new \AI_HTTP_Client(['plugin_context' => 'data-machine', 'ai_type' => 'llm']);
        
        // ALL steps receive uniform array of DataPackets (most recent first)
        // Steps self-select data processing approach:
        // - Most steps: use data[0] only
        // - AI steps: use entire data array
        
        $latest_packet = $data[0] ?? null;
        if ($latest_packet) {
            $content = $latest_packet->content['body'];
            // Process latest data for most steps
        }
        
        // Your custom processing logic here
        return $data; // Return updated data packet array
    }
}
```
=======
Designed for **flexible distribution**:
- **Composer**: Standard package manager installation
- **Git Subtree**: Like Action Scheduler for WordPress plugins
- No external dependencies
- Version conflict resolution
- Multiple plugins can include different versions safely
- Automatic updates via `git subtree pull` or `composer update`
>>>>>>> bd7ba589

### Adding New Providers

1. Create provider class in `src/Providers/LLM/` (e.g., `newprovider.php`)
2. Register provider via `ai_providers` WordPress filter in `src/Filters.php`
3. Add normalization logic to `UnifiedRequestNormalizer` and `UnifiedResponseNormalizer`
4. Add provider loading to `ai-http-client.php`

Each provider implements standardized interface:
- `send_raw_request($provider_request)` - Send API request
- `send_raw_streaming_request($provider_request, $callback)` - Send streaming request
- `get_raw_models()` - Fetch available models
- `is_configured()` - Check if provider is configured
- `upload_file($file_path, $purpose)` - Files API integration

## Current Version: 1.1.0

### Constructor Requirements

**OptionsManager Constructor:**
```php
<<<<<<< HEAD
// Sequential AI processing with different models per step
// Step 1: Fetch (RSS Handler) - position 0
// Step 2: AI (GPT-4 Analysis) - position 1 - complex analysis of RSS data
// Step 3: AI (Claude Writing) - position 2 - creative writing using GPT-4 + RSS data
// Step 4: AI (Gemini Translation) - position 3 - multilingual using all previous data
// Step 5: Publish (WordPress Handler) - position 4 - publish using complete context

// At Step 4 (Gemini AI) - uses entire array for multi-model context:
public function execute(int $job_id, array $datas = []): bool {
    // AI steps consume all packets (most recent first)
    foreach ($datas as $index => $packet) {
        $step_name = $packet->metadata['step_name'] ?? "Step $index";
        // Process all previous AI outputs for analysis
    }
}
=======
// REQUIRED - both parameters required
$options_manager = new AI_HTTP_Options_Manager('my-plugin-slug', 'llm');
>>>>>>> bd7ba589
```

**Client Constructor:**
```php
<<<<<<< HEAD
// Override any core service
add_action('dm_log', function($level, $message, $context = []) {
    // Custom logging implementation
    MyCustomLogger::log($level, $message, $context);
}, 10, 3);

// Add custom database service via collection registration
add_filter('dm_db', function($services) {
    $services['analytics'] = new MyPlugin\Database\Analytics();
    return $services;
});
=======
// REQUIRED - both parameters required
$client = new AI_HTTP_Client([
    'plugin_context' => 'my-plugin-slug',
    'ai_type' => 'llm'
]);
>>>>>>> bd7ba589
```

**No Defaults:** Explicit configuration required for proper multi-plugin isolation. Library fails fast with clear errors when not configured properly.

**Current Features:**
- Auto-save settings functionality
- Auto-fetch models from providers
- Conditional save button display
- Component-owned architecture for UI consistency
- Filter-based provider registration
- Files API integration across providers

<<<<<<< HEAD
**Setup**:
```bash
composer install && composer dump-autoload

# Run tests
composer test                # Main plugin PHPUnit tests
cd lib/ai-http-client/ && composer test  # AI HTTP Client tests
```

**Debugging**:
```javascript
// Browser console - Enable comprehensive debugging
window.dmDebugMode = true;  // Enable detailed AJAX and modal debugging

// PHP debugging - WordPress constants  
define('WP_DEBUG', true);   // Enable conditional error_log output throughout codebase
define('WP_DEBUG', false);  // Production mode - clean deployment with essential error handling
```

**Logger Configuration**:
```php
// Central logging system - all components use dm_log action
do_action('dm_log', 'debug', 'Processing step', ['job_id' => $job_id]);
do_action('dm_log', 'error', 'Process failed', ['error' => $error_details]);
do_action('dm_log', 'warning', 'Non-critical issue', ['context' => 'data']);

// Runtime logger configuration (3-level system)
$all_databases = apply_filters('dm_db', []);
$logger = new \DataMachine\Engine\Logger(); // Direct access if needed

// Set log level: 'debug' (full), 'error' (problems only), 'none' (disabled)
$logger->set_level('debug');  // Enable full logging for development
$logger->set_level('error');  // Production setting (default)
$logger->set_level('none');   // Disable logging completely

// Log management
$logger->clear_logs();                    // Clear all log files
$logger->cleanup_log_files(10, 30);      // Auto-cleanup: 10MB max, 30 days max
$recent_entries = $logger->get_recent_logs(100); // Get last 100 log entries
```

**Universal Modal System Debugging**:
```javascript
// Monitor modal triggers via data attributes
$(document).on('click', '.dm-modal-open', function(e) {
    console.log('Modal trigger clicked:', {
        template: $(this).data('template'),
        context: $(this).data('context'),
        button: this
    });
});

// Monitor AJAX content loading
$(document).ajaxSuccess(function(event, xhr, settings) {
    if (settings.data && settings.data.includes('action=dm_get_modal_content')) {
        console.log('Modal content loaded via AJAX:', {
            url: settings.url,
            response_length: xhr.responseText.length
        });
    }
});

// Debug modal AJAX failures
$(document).ajaxError(function(event, xhr, settings, error) {
    if (settings.data && settings.data.includes('action=dm_get_modal_content')) {
        console.error('Modal AJAX error:', {
            status: xhr.status,
            error: error,
            response: xhr.responseText
        });
    }
});

// Test modal trigger programmatically
function testModalTrigger(template, context) {
    var testButton = $('<button class="dm-modal-open" data-template="' + template + '" data-context=\'' + JSON.stringify(context) + '\'></button>');
    $('body').append(testButton);
    testButton.trigger('click');
    testButton.remove();
}

// Example: Test step selection modal
testModalTrigger('step-selection', { pipeline_id: 1, debug: true });
```

**Database Schema**:
- **wp_dm_jobs**: job_id, pipeline_id, flow_id, status, flow_config (longtext NULL), error_details (longtext NULL), created_at, started_at, completed_at
- **wp_dm_pipelines**: pipeline_id, pipeline_name, step_configuration (longtext NULL), created_at, updated_at
- **wp_dm_flows**: flow_id, pipeline_id, flow_name, flow_config (longtext NOT NULL), scheduling_config (longtext NOT NULL), created_at, updated_at
- **wp_dm_processed_items**: id, flow_id, source_type, item_identifier, processed_timestamp
- **wp_dm_remote_locations**: location_id, location_name, target_site_url, target_username, password, synced_site_info (JSON), enabled_post_types (JSON), enabled_taxonomies (JSON), last_sync_time, created_at, updated_at

**Monitoring**:
- **Jobs**: Data Machine → Jobs (real-time status updates and logging)
- **Pipelines**: Data Machine → Pipelines (AJAX interface with modal system and step discovery)
- **Scheduler**: WordPress → Tools → Action Scheduler (automated pipeline execution)
- **AJAX Debugging**: Browser network tab shows pipeline builder and modal AJAX calls
- **Modal Debugging**: Console logs show modal content generation and filter discovery
- **Filter Monitoring**: `dm_steps`, `dm_modals`, `dm_handlers` filter calls in debug output
- **Template Architecture**: Modal templates in `/templates/modal/`, page templates in `/templates/page/`
- **Security Verification**: WordPress nonce verification and capability checks in debug mode
- **Performance Metrics**: Asset loading and dependency resolution in browser DevTools

### Code Standards
- **WordPress Filters**: All service access via `apply_filters()`
- **Configuration Arrays**: Handlers registered with configuration arrays containing class, label, description
- **PSR-4 Namespacing**: `DataMachine\Core\`, `DataMachine\Engine\`
- **Filter-Based Dependencies**: Services retrieved via filters with parameter-based discovery
- **WordPress Security**: Native escaping, sanitization, nonce verification, capability checks
=======
## Examples

WordPress plugins using this library:

- **[Data Machine](https://github.com/chubes4/data-machine)** - Automated content pipeline with AI processing and multi-platform publishing
- **[AI Bot for bbPress](https://github.com/chubes4/ai-bot-for-bbpress)** - Multi-provider AI bot for bbPress forums with context-aware responses
- **[WordSurf](https://github.com/chubes4/wordsurf)** - Agentic WordPress content editor with AI assistant and tool integration

## Troubleshooting

### Debug Logging
Enable detailed debug logging for development and troubleshooting:

```php
// In wp-config.php
define('WP_DEBUG', true);
define('WP_DEBUG_LOG', true);
```

When enabled, the library provides comprehensive logging for:
- API request/response cycles
- Tool execution and validation  
- Streaming connection handling
- System events and error conditions

**Production Note**: Always set `WP_DEBUG` to `false` in production environments to prevent debug log generation.

## Contributing
>>>>>>> bd7ba589

Built by developers, for developers. PRs welcome for:
- New provider implementations
- Performance improvements
- WordPress compatibility fixes

## License

GPL v2 or later

---

**[Chris Huber](https://chubes.net)**<|MERGE_RESOLUTION|>--- conflicted
+++ resolved
@@ -6,58 +6,6 @@
 
 This is for WordPress plugin developers who want to ship AI features fast across multiple AI types.
 
-<<<<<<< HEAD
-- **Multi-Provider AI**: OpenAI, Anthropic, Google, Grok, OpenRouter support
-- **Visual Pipeline Builder**: AJAX-driven workflow construction with modal system
-- **Sequential Workflows**: Chain different AI models and providers with real-time configuration
-- **Action Hook Architecture**: Three-action execution engine with organized CRUD operations
-- **Content Publishing**: Distribute to Facebook, Twitter, Threads, WordPress, Bluesky, Google Sheets
-- **WordPress Integration**: Native WordPress patterns and admin interface
-- **Filter Architecture**: Extensible system using WordPress filters
-- **Modular Design**: Clean separation of concerns with organized template architecture
-
-## Real-World Example: Pipeline+Flow Architecture
-
-**Pipeline Template** (Reusable Workflow Definition):
-```
-Pipeline: "Multi-Source Content Processing"
-Step 1: Fetch (RSS Feed Handler)     → Fetches RSS content
-Step 2: Fetch (Reddit Handler)       → Adds Reddit posts to context  
-Step 3: AI (Analysis)                → Analyzes ALL previous inputs
-Step 4: AI (Summary)                 → Creates summary with full context
-Step 5: Publish (Social Media)       → Publishes enhanced content
-```
-
-**Flow Instances** (Configured Executions of Pipeline):
-```
-Flow A: Tech News Processing (Daily)
-├── RSS: TechCrunch handler
-├── Reddit: r/technology handler  
-├── AI: [pipeline-level config: GPT-4 analysis prompt]
-├── AI: [pipeline-level config: Claude creative prompt]
-└── Publish: Twitter handler
-
-Flow B: Gaming Content (Weekly)
-├── RSS: Gaming news handler
-├── Reddit: r/gaming handler
-├── AI: [same pipeline config: GPT-4 analysis prompt]
-├── AI: [same pipeline config: Claude creative prompt]
-└── Publish: Facebook handler
-
-Flow C: Manual Content (On-demand)
-├── RSS: Custom feed handler
-├── Reddit: Custom subreddit handler
-├── AI: [same pipeline config: GPT-4 analysis prompt]
-├── AI: [same pipeline config: Claude creative prompt]
-└── Publish: Multiple platforms handler
-```
-
-**Two-Layer Architecture**: 
-- **Pipeline Level**: Step configuration (AI prompts, models, step behavior) - stable across all flows
-- **Flow Level**: Handler configuration (which handlers to use, handler settings) - varies per flow
-- **AI Steps**: Configured at pipeline level only (no handlers), same prompts/models for all flows
-- **Fetch/Publish Steps**: Use handlers configured at flow level (RSS, Twitter, etc.)
-=======
 **Complete Multi-Type Solution:**
 - ✅ **Multi-Type AI Support** - LLM, Upscaling, Generative AI via `ai_type` parameter
 - ✅ **Multi-Plugin Support** - Multiple plugins can use different AI providers simultaneously
@@ -83,89 +31,11 @@
 
 ### Method 2: Git Subtree (Recommended for WordPress)
 Install as a subtree in your plugin for automatic updates:
->>>>>>> bd7ba589
 
 ```bash
 # From your plugin root directory
 git subtree add --prefix=lib/ai-http-client https://github.com/chubes4/ai-http-client.git main --squash
 
-<<<<<<< HEAD
-### Your First Pipeline+Flow
-1. **Create Pipeline Template**: Data Machine → Pipelines → Create New
-   - Creates "Draft Flow" instance automatically
-   - Click "Add Step" to open step selection modal
-   - Select step type from interface (Fetch, AI, Publish, etc.)
-   - Choose handler from available options
-   - Configure step settings through AJAX interface
-2. **Configure Your Draft Flow**: Customize the flow instance
-   - RSS Feed URL: Choose source through handler settings form
-   - AI Model: Select GPT-4, Claude, etc. from available providers
-   - WordPress: Select target blog/site
-   - Schedule: Set timing (daily, weekly, manual) with Action Scheduler
-3. **Test & Deploy**: Run flow and monitor results
-
-## Architecture: Pipeline+Flow System
-
-**Two-Layer Architecture**: Pipelines are reusable templates, Flows are configured instances.
-
-### Pipeline Layer (Templates)
-- **Reusable Workflows**: Define step sequences once, use many times
-- **Step Definitions**: Specify step types and positions (0-99)
-- **No Configuration**: Pure workflow structure without handler specifics
-- **Template Library**: Build library of common workflow patterns
-- **Auto-Flow Creation**: Each pipeline generates a "Draft Flow" instance
-
-### Flow Layer (Instances)
-- **Pipeline Implementation**: Each flow uses a specific pipeline template
-- **Handler Configuration**: Configure specific handlers for each step
-- **Independent Scheduling**: Each flow has its own timing and triggers
-- **User Settings**: Per-flow customization of AI models, accounts, etc.
-- **Immediate Availability**: "Draft Flow" created automatically
-
-### Linear Processing Within Each Flow
-- **Position-Based Execution**: Steps run in order 0-99 within each flow
-- **Context Accumulation**: Each step receives ALL previous step data
-- **Sequential Flow**: Step N+1 can access data from steps 0 through N
-- **Multi-Fetch Pattern**: Add multiple fetch steps in sequence, not parallel
-- **No Parallel Processing**: Steps execute one after another, never simultaneously
-
-### Multiple Workflow Example
-```
-Pipeline: "Social Media Content"
-├── Flow A: r/technology → GPT-4 → Twitter (Daily)
-├── Flow B: RSS feeds → Claude → Facebook (Weekly)  
-└── Flow C: Manual content → Gemini → Multiple platforms (On-demand)
-
-Pipeline: "Blog Publishing"
-├── Flow D: Research sources → AI analysis → WordPress (Weekly)
-└── Flow E: RSS aggregation → AI summary → WordPress (Daily)
-```
-
-### Uniform Array Processing Example
-```php
-// ALL steps receive array of DataPackets (most recent first)
-public function execute(string $flow_step_id, array $data, array $step_config): array {
-    // AI steps process entire array for complete context
-    foreach ($data as $packet) {
-        $content = $packet->content['body'];
-        // Process all packets for complete context
-    }
-    
-    // Most other steps use latest only
-    $latest_packet = $data[0] ?? null;
-    if ($latest_packet) {
-        $content = $latest_packet->content['body'];
-        // Process only most recent data
-    }
-    
-    return $data; // Return updated data packet array
-}
-```
-
-## Architecture: Filter-Based System
-
-Data Machine implements a pure discovery filter architecture enabling AI workflows through WordPress-native patterns. Every component uses collection-based discovery for complete replaceability and extensibility:
-=======
 # To update later
 git subtree pull --prefix=lib/ai-http-client https://github.com/chubes4/ai-http-client.git main --squash
 ```
@@ -256,43 +126,9 @@
     // Handle async processing
 }
 ```
->>>>>>> bd7ba589
 
 #### Multi-Type Plugin Usage
 ```php
-<<<<<<< HEAD
-// Core services - action hooks for operations
-do_action('dm_log', 'debug', 'Processing step', ['job_id' => $job_id]);
-// Pipeline execution via three-action execution engine (Engine.php)
-do_action('dm_run_flow_now', $flow_id);
-
-// AI HTTP Client - direct instantiation (bundled library)
-$ai_client = new \AI_HTTP_Client(['plugin_context' => 'data-machine', 'ai_type' => 'llm']);
-
-// Database services - pure discovery with filtering
-$all_databases = apply_filters('dm_db', []);
-$db_jobs = $all_databases['jobs'] ?? null;
-$db_pipelines = $all_databases['pipelines'] ?? null;
-$db_analytics = $all_databases['analytics'] ?? null; // External
-
-// Handler discovery - pure discovery with type filtering
-$all_handlers = apply_filters('dm_handlers', []);
-$fetch_handlers = array_filter($all_handlers, fn($h) => ($h['type'] ?? '') === 'fetch');
-$publish_handlers = array_filter($all_handlers, fn($h) => ($h['type'] ?? '') === 'publish');
-$custom_handlers = array_filter($all_handlers, fn($h) => ($h['type'] ?? '') === 'my_custom_type');
-
-// Step system - configuration arrays with implicit behavior
-$steps = apply_filters('dm_steps', [], '');
-$ai_config = apply_filters('dm_steps', null, 'ai');
-```
-
-### Architecture Separation
-
-- **Pure Discovery**: All services accessed via collection-based filters
-- **Collection-Based**: Components register in arrays, discovered through filtering
-- **Zero Parameters**: No parameter-based filters - always pure discovery patterns
-- **Universal Extensibility**: Add services, handlers, steps via collection registration
-=======
 // Single plugin using multiple AI types
 $llm_client = new AI_HTTP_Client([
     'plugin_context' => 'my-plugin-slug',
@@ -357,58 +193,17 @@
 if ($client->has_step_configuration('content_editing')) {
     $response = $client->send_step_request('content_editing', $request);
 }
->>>>>>> bd7ba589
 
 // Get step configuration for debugging
 $step_config = $client->get_step_configuration('content_generation');
 // Returns: ['provider' => 'openai', 'model' => 'gpt-4', 'temperature' => 0.7, 'system_prompt' => '...', 'tools_enabled' => ['edit_content']]
 ```
 
-<<<<<<< HEAD
-### Universal Modal System
-Filter-based modal architecture:
-- **Filter Discovery**: Components register modal content via `dm_modals` filter
-- **Template-Based Interface**: Modals identified by template names rather than component IDs
-- **Dynamic Step Discovery**: `apply_filters('dm_steps', [])` discovers all step types for UI generation
-- **WordPress Security**: Nonce verification, capability checks, input sanitization
-- **Component Independence**: Each component registers modal content via *Filters.php files
-- **Universal AJAX Handler**: Single handler processes all modal requests with security verification
-- **Template Organization**: Clean separation of modal and page templates
-- **Extension Pattern**: Custom step types register configuration modals via template names
-- **Performance Optimization**: Conditional asset loading and dependency management
-
-### Pipeline Builder System
-AJAX-driven interface with modal system integration:
-- **Dynamic Step Selection**: Real-time discovery of available step types through filter system
-- **Handler Discovery**: Shows available handlers for each step type
-- **Modal Integration**: Seamless modal interactions with WordPress-native interface
-- **Template Architecture**: Clean separation of modal and page templates with dynamic step cards
-- **AJAX Architecture**: Universal routing with dm_ajax_route action hook for streamlined request handling
-- **Real-time Validation**: Immediate feedback on handler availability and configuration
-- **Filter-Based Content**: Modal content generated via filter system for extensibility
-- **Auto-Flow Creation**: New pipelines create "Draft Flow" for execution
-- **WordPress Security**: Standard nonce verification, capability checks, and input sanitization
-
-### Pipeline+Flow Architecture
-Two-layer system enabling template reuse and independent workflow execution:
-- **Pipeline Templates**: Reusable workflow definitions with step sequences
-- **Flow Instances**: Configured executions with specific handlers and scheduling
-- **Template Library**: Build once, use multiple times with different configurations
-- **Independent Scheduling**: Each flow runs on its own timing and triggers
-
-### Multi-Source Context Collection
-Collect data from multiple sources sequentially within each flow:
-- **Sequential Fetch Steps**: RSS feeds → Reddit posts → WordPress content → Local files
-- **Cumulative Context**: Each step builds on previous data for rich analysis
-- **Cross-reference capabilities** across different data sources through context accumulation
-- **Content correlation** via step-by-step processing
-=======
 **Step Configuration Benefits:**
 - **Use Case Specific**: Different AI behavior for content generation vs editing vs analysis
 - **Automatic Parameter Injection**: Pre-configured model, temperature, system prompts, and tools
 - **Plugin-Scoped**: Each plugin maintains independent step configurations
 - **Dynamic Tool Loading**: Automatically enables relevant tools per step
->>>>>>> bd7ba589
 
 ### 6. Continuation Support (For Agentic Systems)
 ```php
@@ -428,41 +223,6 @@
 
 ## Supported Providers
 
-<<<<<<< HEAD
-**Fetch Handlers (Gather Data)** - Located in `/inc/core/steps/fetch/handlers/`:
-- **Files**: Process local files and uploads with drag-and-drop support
-- **Reddit**: Fetch posts from subreddits via Reddit API with OAuth authentication
-- **RSS**: Monitor and process RSS feeds with automatic feed validation
-- **WordPress**: Source content from WordPress posts/pages with query builder interface
-- **Google Sheets**: Read data from Google Sheets spreadsheets with OAuth 2.0 and range selection
-
-**Publish Handlers (Publish Content)** - Located in `/inc/core/steps/publish/handlers/`:
-- **Facebook**: Post to Facebook pages/profiles with media attachment support
-- **Threads**: Publish to Threads (Meta's Twitter alternative) with automatic formatting
-- **Twitter**: Tweet content with media support and thread creation capabilities
-- **WordPress**: Create/update WordPress posts/pages with custom field mapping
-- **Bluesky**: Publish to Bluesky (AT Protocol) with rich text formatting
-- **Google Sheets**: Export data to spreadsheets for business intelligence with OAuth 2.0
-
-**Receiver Step Framework** - Located in `/inc/core/steps/receiver/`:
-- **Webhook Reception**: Framework structure for webhook reception (stub implementation)
-- **Extension Pattern**: Demonstrates dynamic step discovery and handler integration
-- **Development Status**: Framework prepared for future webhook capabilities
-
-**AI Integration**:
-- **Multi-Provider AI HTTP Client**: OpenAI, Anthropic, Google, Grok, OpenRouter
-- **Features**: Streaming, tool calling, function execution with provider-specific optimizations
-- **Dynamic Configuration**: Real-time model selection and parameter adjustment
-
-### Extension Examples
-
-The filter-based architecture supports custom handlers. Common extension patterns:
-
-**Database & Business Intelligence**:
-- **Airtable**: Database operations with flexible schema
-- **MySQL/PostgreSQL**: Custom database handlers for enterprise data
-- **CSV/Excel Import**: Advanced spreadsheet processing beyond Google Sheets
-=======
 All providers use individual classes with filter-based registration and support **dynamic model fetching** - no hardcoded model lists. Models are fetched live from each provider's API.
 
 - **OpenAI** - GPT models via Chat Completions API, streaming, function calling, Files API
@@ -478,228 +238,11 @@
 **Multi-Plugin Architecture** - Complete plugin isolation with shared API key efficiency
 
 **Filter-Based Architecture** - Individual provider classes register via WordPress filters, shared normalizers handle all provider differences
->>>>>>> bd7ba589
 
 **WordPress-Native** - Uses WordPress HTTP API, options system, and admin patterns
 
 **Production-Ready** - Debug logging only enabled when `WP_DEBUG` is true, ensuring clean production logs
 
-<<<<<<< HEAD
-
-## Comprehensive Examples
-
-### 1. Filter-Based Service Usage
-
-**Core Services Discovery**:
-```php
-// Services use appropriate access patterns - zero constructor injection
-do_action('dm_log', 'debug', 'Processing step', ['job_id' => $job_id]);
-$ai_client = new \AI_HTTP_Client(['plugin_context' => 'data-machine', 'ai_type' => 'llm']);
-// Pipeline execution via pure functional action hooks (Engine.php)
-do_action('dm_run_flow_now', $flow_id, 'manual_execution');
-
-// Pure discovery with filtering
-$all_databases = apply_filters('dm_db', []);
-$db_jobs = $all_databases['jobs'] ?? null;
-$db_pipelines = $all_databases['pipelines'] ?? null;
-$db_flows = $all_databases['flows'] ?? null;
-
-// Handler discovery - pure discovery with filtering
-$all_handlers = apply_filters('dm_handlers', []);
-$fetch_handlers = array_filter($all_handlers, fn($h) => ($h['type'] ?? '') === 'fetch');
-$publish_handlers = array_filter($all_handlers, fn($h) => ($h['type'] ?? '') === 'publish');
-$all_auth = apply_filters('dm_auth_providers', []);
-$twitter_auth = $all_auth['twitter'] ?? null;
-
-// Step discovery (dual-mode)
-$all_steps = apply_filters('dm_steps', []);              // All step types
-$ai_config = apply_filters('dm_steps', null, 'ai');      // Specific type
-```
-
-**Simple Credential Storage Pattern**:
-```php
-// Direct credential storage for custom handlers
-class MyCustomHandler {
-    public function save_credentials($api_key, $api_secret) {
-        // Store credentials directly in WordPress options
-        update_option('my_handler_api_key', sanitize_text_field($api_key));
-        update_option('my_handler_api_secret', sanitize_text_field($api_secret));
-    }
-    
-    public function get_credentials() {
-        // Retrieve stored credentials
-        $api_key = get_option('my_handler_api_key', '');
-        $api_secret = get_option('my_handler_api_secret', '');
-        
-        return [
-            'api_key' => $api_key,
-            'api_secret' => $api_secret
-        ];
-    }
-    
-    public function is_configured() {
-        $credentials = $this->get_credentials();
-        return !empty($credentials['api_key']) && !empty($credentials['api_secret']);
-    }
-}
-```
-
-### 2. Pipeline+Flow Architecture Examples
-
-**Multi-Source News Analysis Pipeline**:
-```php
-// Pipeline Template: "Comprehensive News Analysis"
-// Step 0: RSS Feed Fetch
-// Step 1: Reddit Posts Fetch 
-// Step 2: WordPress Content Fetch
-// Step 3: AI Cross-Reference Analysis
-// Step 4: AI Summary Generation
-// Step 5: Social Media Publish
-// Step 6: WordPress Blog Publish
-
-// Flow A: Daily Tech News (Automated)
-$flow_config_a = [
-    'schedule' => 'daily',
-    'steps' => [
-        0 => ['handler' => 'rss', 'config' => ['feed_url' => 'https://techcrunch.com/feed/']],
-        1 => ['handler' => 'reddit', 'config' => ['subreddit' => 'technology', 'limit' => 10]],
-        2 => ['handler' => 'wordpress', 'config' => ['post_type' => 'post', 'category' => 'tech']],
-        3 => ['step_type' => 'ai'], // AI step configured at pipeline level
-        4 => ['step_type' => 'ai'], // AI step configured at pipeline level
-        5 => ['handler' => 'twitter', 'config' => ['account' => '@tech_insights']],
-        6 => ['handler' => 'wordpress', 'config' => ['post_type' => 'post', 'status' => 'publish']]
-    ]
-];
-
-// Flow B: Weekly Industry Report (Manual)
-$flow_config_b = [
-    'schedule' => 'manual',
-    'steps' => [
-        0 => ['handler' => 'rss', 'config' => ['feed_url' => 'https://feeds.feedburner.com/oreilly/radar']],
-        1 => ['handler' => 'reddit', 'config' => ['subreddit' => 'programming', 'limit' => 20]],
-        2 => ['handler' => 'wordpress', 'config' => ['post_type' => 'case_study']],
-        3 => ['step_type' => 'ai'], // AI step configured at pipeline level  
-        4 => ['step_type' => 'ai'], // AI step configured at pipeline level
-        5 => ['handler' => 'facebook', 'config' => ['page_id' => 'industry_reports']],
-        6 => ['handler' => 'google_sheets', 'config' => ['sheet_id' => 'analytics_data']]
-    ]
-];
-```
-
-**E-commerce Product Analysis Pipeline**:
-```php
-// Pipeline Template: "Product Research & Marketing"
-// Step 0: Google Sheets Product Data Fetch
-// Step 1: Reddit Market Research Fetch
-// Step 2: AI Competitive Analysis
-// Step 3: AI Marketing Copy Generation
-// Step 4: Multi-Platform Publishing
-
-// Implementation showing DataPacket flow
-class ProductAnalysisStep {
-    public function execute(int $job_id, array $datas = []): bool {
-        do_action('dm_log', 'debug', 'Processing step', ['job_id' => $job_id]);
-        
-        // AI steps consume all packets for complete context
-        foreach ($datas as $index => $packet) {
-            $content = $packet->content['body'];
-            $source = $packet->metadata['source'] ?? "Step $index";
-            
-            $logger->debug("Processing packet from: $source");
-            
-            // Build comprehensive analysis from:
-            // - Product specifications (Google Sheets)
-            // - Market sentiment (Reddit)
-            // - Competitive landscape (Previous AI analysis)
-        }
-        
-        return true;
-    }
-}
-```
-
-### 3. Handler Diversity Examples
-
-**Fetch Handlers - Data Collection**:
-```php
-// RSS Feed Handler
-class RSSContentPipeline {
-    public function setup_rss_fetch() {
-        return [
-            'handler' => 'rss',
-            'config' => [
-                'feed_url' => 'https://blog.example.com/feed/',
-                'max_items' => 5,
-                'filter_keywords' => ['AI', 'automation', 'workflow']
-            ]
-        ];
-    }
-}
-
-// Reddit Handler with OAuth
-class RedditResearchPipeline {
-    public function setup_reddit_fetch() {
-        return [
-            'handler' => 'reddit',
-            'config' => [
-                'subreddit' => 'MachineLearning',
-                'sort' => 'hot',
-                'limit' => 15,
-                'time_filter' => 'week'
-            ]
-        ];
-    }
-}
-
-// Google Sheets Handler
-class SheetsDataPipeline {
-    public function setup_sheets_fetch() {
-        return [
-            'handler' => 'google_sheets',
-            'config' => [
-                'sheet_id' => '1BxiMVs0XRA5nFMdKvBdBZjgmUUqptlbs74OgvE2upms',
-                'range' => 'Class Data!A2:F',
-                'include_headers' => true
-            ]
-        ];
-    }
-}
-
-// WordPress Content Handler
-class WordPressContentPipeline {
-    public function setup_wp_fetch() {
-        return [
-            'handler' => 'wordpress',
-            'config' => [
-                'post_type' => 'product',
-                'post_status' => 'publish',
-                'meta_query' => [
-                    [
-                        'key' => 'featured_product',
-                        'value' => 'yes'
-                    ]
-                ],
-                'posts_per_page' => 10
-            ]
-        ];
-    }
-}
-
-// File Upload Handler
-class FileProcessingPipeline {
-    public function setup_file_fetch() {
-        return [
-            'handler' => 'files',
-            'config' => [
-                'allowed_types' => ['pdf', 'docx', 'txt'],
-                'max_file_size' => '10MB',
-                'process_archives' => true
-            ]
-        ];
-    }
-}
-```
-=======
 **Modular Prompts** - Dynamic prompt building with tool registration, context injection, and granular control
 
 ### Multi-Plugin Benefits
@@ -720,132 +263,8 @@
 ## Component Configuration
 
 The admin UI component is fully configurable:
->>>>>>> bd7ba589
-
-**Publish Handlers - Content Distribution**:
-```php
-<<<<<<< HEAD
-// Social Media Distribution
-class SocialMediaPipeline {
-    public function setup_twitter_publish() {
-        return [
-            'handler' => 'twitter',
-            'config' => [
-                'account' => '@company_updates',
-                'include_media' => true,
-                'hashtags' => ['#AI', '#automation'],
-                'thread_if_long' => true
-            ]
-        ];
-    }
-    
-    public function setup_facebook_publish() {
-        return [
-            'handler' => 'facebook',
-            'config' => [
-                'page_id' => 'your-facebook-page',
-                'include_link_preview' => true,
-                'target_audience' => 'tech_professionals'
-            ]
-        ];
-    }
-    
-    public function setup_threads_publish() {
-        return [
-            'handler' => 'threads',
-            'config' => [
-                'profile' => '@company_threads',
-                'formatting' => 'markdown',
-                'include_alt_text' => true
-            ]
-        ];
-    }
-    
-    public function setup_bluesky_publish() {
-        return [
-            'handler' => 'bluesky',
-            'config' => [
-                'handle' => 'company.bsky.social',
-                'rich_text' => true,
-                'reply_to_mentions' => false
-            ]
-        ];
-    }
-}
-
-// Content Management Publish
-class ContentManagementPipeline {
-    public function setup_wordpress_publish() {
-        return [
-            'handler' => 'wordpress',
-            'config' => [
-                'post_type' => 'ai_generated_content',
-                'post_status' => 'draft',
-                'category' => 'automated-content',
-                'custom_fields' => [
-                    'ai_model_used' => 'gpt-4',
-                    'generation_timestamp' => date('Y-m-d H:i:s')
-                ]
-            ]
-        ];
-    }
-    
-    public function setup_sheets_publish() {
-        return [
-            'handler' => 'google_sheets',
-            'config' => [
-                'sheet_id' => 'analytics_tracking_sheet',
-                'worksheet' => 'Content Performance',
-                'append_mode' => true,
-                'include_timestamp' => true
-            ]
-        ];
-    }
-}
-```
-
-### 4. Advanced Step Types Examples
-
-**Custom Fetch Step**:
-```php
-class DatabaseFetchStep {
-    public function execute(int $job_id, array $datas = []): bool {
-        do_action('dm_log', 'debug', 'Processing step', ['job_id' => $job_id]);
-        
-        // Custom database connection
-        global $wpdb;
-        $results = $wpdb->get_results(
-            "SELECT * FROM {$wpdb->prefix}custom_data WHERE status = 'active'"
-        );
-        
-        // Create DataPacket for next step
-        $data = [
-            'content' => ['body' => json_encode($results), 'title' => 'Database Export'],
-            'metadata' => ['source' => 'custom_database', 'record_count' => count($results)],
-            'context' => ['job_id' => $job_id, 'step_position' => 0]
-        ];
-        
-        $logger->info("Processed " . count($results) . " database records");
-        return true;
-    }
-}
-
-// Pure discovery step registration
-add_filter('dm_steps', function($steps) {
-    $steps['database_fetch'] = [
-        'label' => __('Database Fetch', 'my-plugin'),
-        'description' => __('Read data from custom database tables', 'my-plugin'),
-        'class' => '\MyPlugin\Steps\DatabaseFetchStep',
-        'type' => 'fetch'
-    ];
-    return $steps;
-});
-
-// Access through pure discovery
-$all_steps = apply_filters('dm_steps', []);
-$database_step = $all_steps['database_fetch'] ?? null;
-```
-=======
+
+```php
 // Available core components
 'core' => [
     'provider_selector',  // Dropdown to select provider
@@ -875,417 +294,8 @@
 ## Modular Prompt System
 
 Build dynamic AI prompts with context awareness and tool management:
->>>>>>> bd7ba589
-
-**Custom AI Processing Step**:
-```php
-<<<<<<< HEAD
-class SentimentAnalysisStep {
-    public function execute(int $job_id, array $datas = []): bool {
-        $ai_client = new \AI_HTTP_Client(['plugin_context' => 'data-machine', 'ai_type' => 'llm']);
-        do_action('dm_log', 'debug', 'Processing step', ['job_id' => $job_id]);
-        
-        // AI steps consume all packets for complete context
-        $combined_content = '';
-        foreach ($datas as $packet) {
-            $combined_content .= $packet->content['body'] . "\n\n";
-        }
-        
-        // Custom AI prompt for sentiment analysis
-        $response = $ai_client->chat([
-            'model' => 'gpt-4',
-            'messages' => [
-                [
-                    'role' => 'system',
-                    'content' => 'Analyze the sentiment of the following content and provide a detailed breakdown with scores.'
-                ],
-                [
-                    'role' => 'user',
-                    'content' => $combined_content
-                ]
-            ],
-            'temperature' => 0.3
-        ]);
-        
-        // Create enhanced DataPacket with sentiment data
-        $sentiment_data = [
-            'content' => [
-                'body' => $response['choices'][0]['message']['content'],
-                'title' => 'Sentiment Analysis Results'
-            ],
-            'metadata' => [
-                'source' => 'sentiment_analysis_ai',
-                'model_used' => 'gpt-4',
-                'analysis_type' => 'sentiment',
-                'input_length' => strlen($combined_content)
-            ],
-            'context' => ['job_id' => $job_id, 'step_position' => 2]
-        ];
-        
-        $logger->debug('Sentiment analysis completed for ' . strlen($combined_content) . ' characters');
-        return true;
-    }
-}
-```
-
-**Custom Publish Step**:
-```php
-class SlackNotificationStep {
-    public function execute(int $job_id, array $datas = []): bool {
-        do_action('dm_log', 'debug', 'Processing step', ['job_id' => $job_id]);
-        
-        // Publish steps typically use latest packet
-        $latest_packet = $datas[0] ?? null;
-        if (!$latest_packet) {
-            $logger->error('No data packet available for Slack notification');
-            return false;
-        }
-        
-        // Send to Slack webhook
-        $webhook_url = get_option('slack_webhook_url');
-        $message = [
-            'text' => 'Data Machine Pipeline Completed',
-            'attachments' => [
-                [
-                    'color' => 'good',
-                    'title' => $latest_packet->content['title'] ?? 'Pipeline Result',
-                    'text' => substr($latest_packet->content['body'], 0, 500) . '...',
-                    'fields' => [
-                        [
-                            'title' => 'Job ID',
-                            'value' => (string)$job_id,
-                            'short' => true
-                        ],
-                        [
-                            'title' => 'Source',
-                            'value' => $latest_packet->metadata['source'] ?? 'Unknown',
-                            'short' => true
-                        ]
-                    ]
-                ]
-            ]
-        ];
-        
-        $response = wp_remote_post($webhook_url, [
-            'body' => json_encode($message),
-            'headers' => ['Content-Type' => 'application/json']
-        ]);
-        
-        if (is_wp_error($response)) {
-            $logger->error('Slack notification failed: ' . $response->get_error_message());
-            return false;
-        }
-        
-        $logger->info('Slack notification sent successfully');
-        return true;
-    }
-}
-```
-
-### 5. Universal Modal System Examples
-
-**Custom Modal Registration**:
-```php
-// Register custom modals via pure discovery
-add_filter('dm_modals', function($modals) {
-    $modals['analytics-dashboard'] = [
-        'template' => 'modal/analytics-dashboard',
-        'title' => __('Analytics Dashboard', 'my-plugin')
-    ];
-    $modals['bulk-operations'] = [
-        'template' => 'modal/bulk-operations', 
-        'title' => __('Bulk Operations', 'my-plugin')
-    ];
-    $modals['advanced-settings'] = [
-        'template' => 'modal/advanced-settings',
-        'title' => __('Advanced Settings', 'my-plugin')
-    ];
-    return $modals;
-});
-```
-
-**Modal Trigger Templates**:
-```php
-<!-- Analytics Dashboard Modal Trigger -->
-<button type="button" class="button button-primary dm-modal-open" 
-        data-template="analytics-dashboard"
-        data-context='{"pipeline_count":"<?php echo esc_attr($pipeline_count); ?>","success_rate":"<?php echo esc_attr($success_rate); ?>"}'>
-    <?php esc_html_e('View Analytics', 'my-plugin'); ?>
-</button>
-
-<!-- Bulk Operations Modal Trigger -->
-<button type="button" class="button dm-modal-open" 
-        data-template="bulk-operations"
-        data-context='{"selected_items":[<?php echo esc_attr(implode(',', $selected_ids)); ?>]}'>
-    <?php esc_html_e('Bulk Operations', 'my-plugin'); ?>
-</button>
-
-<!-- Advanced Settings Modal Trigger -->
-<button type="button" class="button button-secondary dm-modal-open" 
-        data-template="advanced-settings"
-        data-context='{"pipeline_id":"<?php echo esc_attr($pipeline_id); ?>","context":"pipeline_edit"}'>
-    <?php esc_html_e('Advanced Settings', 'my-plugin'); ?>
-</button>
-```
-
-**Modal Content Templates** (`/templates/modal/analytics-dashboard.php`):
-```php
-<div class="dm-analytics-modal">
-    <h3><?php esc_html_e('Pipeline Analytics Dashboard', 'my-plugin'); ?></h3>
-    
-    <div class="dm-metrics-grid">
-        <div class="dm-metric-card">
-            <div class="dm-metric-value"><?php echo esc_html($pipeline_count ?? '0'); ?></div>
-            <div class="dm-metric-label"><?php esc_html_e('Total Pipelines', 'my-plugin'); ?></div>
-        </div>
-        
-        <div class="dm-metric-card">
-            <div class="dm-metric-value"><?php echo esc_html($success_rate ?? '0%'); ?></div>
-            <div class="dm-metric-label"><?php esc_html_e('Success Rate', 'my-plugin'); ?></div>
-        </div>
-        
-        <div class="dm-metric-card">
-            <div class="dm-metric-value"><?php echo esc_html($avg_processing_time ?? '0s'); ?></div>
-            <div class="dm-metric-label"><?php esc_html_e('Avg Processing Time', 'my-plugin'); ?></div>
-        </div>
-    </div>
-    
-    <div class="dm-chart-container">
-        <canvas id="dm-performance-chart" width="400" height="200"></canvas>
-    </div>
-    
-    <div class="dm-modal-actions">
-        <button type="button" class="button button-primary dm-modal-close" 
-                data-template="export-analytics"
-                data-context='{"export_type":"full","date_range":"30_days"}'>
-            <?php esc_html_e('Export Analytics', 'my-plugin'); ?>
-        </button>
-        
-        <button type="button" class="button button-secondary" id="dm-refresh-analytics">
-            <?php esc_html_e('Refresh Data', 'my-plugin'); ?>
-        </button>
-    </div>
-</div>
-```
-
-### 6. Universal Template System Examples
-
-**Template Registration**:
-```php
-// Register admin page with template directory
-add_filter('dm_admin_pages', function($pages) {
-    $pages['my_custom_page'] = [
-        'page_title' => __('My Custom Page', 'my-plugin'),
-        'menu_title' => __('Custom Page', 'my-plugin'),
-        'capability' => 'manage_options',
-        'templates' => __DIR__ . '/templates/',  // Template directory registration
-        'assets' => [
-            'css' => [
-                'my-custom-css' => [
-                    'file' => plugin_dir_url(__FILE__) . 'assets/css/custom-page.css',
-                    'deps' => ['dm-admin-core']
-                ]
-            ],
-            'js' => [
-                'my-custom-js' => [
-                    'file' => plugin_dir_url(__FILE__) . 'assets/js/custom-page.js',
-                    'deps' => ['jquery', 'dm-core-modal']
-                ]
-            ]
-        ]
-    ];
-    return $pages;
-});
-```
-
-**Universal Template Rendering**:
-```php
-// Use templates from any registered admin page
-class MyCustomComponent {
-    public function render_dashboard() {
-        // Template discovery searches all registered admin page template directories
-        $dashboard_content = apply_filters('dm_render_template', '', 'page/dashboard', [
-            'stats' => $this->get_stats(),
-            'recent_items' => $this->get_recent_items(10)
-        ]);
-        
-        $modal_content = apply_filters('dm_render_template', '', 'modal/item-settings', [
-            'item_id' => 123,
-            'available_options' => $this->get_available_options()
-        ]);
-        
-        return $dashboard_content;
-    }
-    
-    public function render_dynamic_content() {
-        // Template rendering with dynamic data
-        $items = $this->get_items();
-        $template_data = [];
-        
-        foreach ($items as $item) {
-            $template_data[] = apply_filters('dm_render_template', '', 'component/item-card', [
-                'item' => $item,
-                'context' => 'dashboard',
-                'actions' => ['edit', 'delete', 'duplicate']
-            ]);
-        }
-        
-        return implode('', $template_data);
-    }
-}
-```
-
-### 7. AJAX Integration & Template Requesting
-
-**JavaScript Template Requesting**:
-```javascript
-class CustomPageManager {
-    constructor() {
-        this.ajax_url = ajaxurl;
-        this.nonce = dmCustomPage.nonce;
-        this.init();
-    }
-    
-    init() {
-        // Data-attribute action handlers
-        $(document).on('click', '[data-template="add-item-action"]', this.handleAddItem.bind(this));
-        $(document).on('click', '[data-template="delete-action"]', this.handleDeleteItem.bind(this));
-        $(document).on('click', '[data-template="bulk-action"]', this.handleBulkAction.bind(this));
-    }
-    
-    // Universal template requesting method
-    requestTemplate(templateName, templateData) {
-        return new Promise((resolve, reject) => {
-            $.ajax({
-                url: this.ajax_url,
-                type: 'POST',
-                data: {
-                    action: 'dm_pipeline_ajax',
-                pipeline_action: 'get_template',
-                    template: templateName,
-                    template_data: JSON.stringify(templateData),
-                    nonce: this.nonce
-                },
-                success: (response) => {
-                    if (response.success) {
-                        resolve(response.data.html);
-                    } else {
-                        reject(response.data.message || 'Template request failed');
-                    }
-                },
-                error: (xhr, status, error) => {
-                    reject(`AJAX Error: ${error}`);
-                }
-            });
-        });
-    }
-    
-    handleAddItem(e) {
-        const $button = $(e.currentTarget);
-        const context = $button.data('context') || {};
-        
-        // First, make AJAX call to add item (returns data only)
-        $.ajax({
-            url: this.ajax_url,
-            method: 'POST',
-            data: {
-                action: 'dm_add_custom_item',
-                item_data: context,
-                nonce: this.nonce
-            }
-        }).then(response => {
-            if (response.success) {
-                // Then request template with response data
-                return this.requestTemplate('component/item-card', {
-                    item: response.data.item,
-                    context: 'newly_added',
-                    is_first_item: $('.dm-items-container .dm-item-card').length === 0
-                });
-            }
-            throw new Error(response.data.message);
-        }).then(itemHtml => {
-            // Insert rendered template
-            $('.dm-items-container').append(itemHtml);
-            this.showNotification('Item added successfully', 'success');
-        }).catch(error => {
-            this.showNotification(`Error: ${error.message}`, 'error');
-        });
-    }
-    
-    handleBulkAction(e) {
-        const $button = $(e.currentTarget);
-        const action = $button.data('action');
-        const selectedItems = $('.dm-item-checkbox:checked').map((i, el) => $(el).val()).get();
-        
-        if (selectedItems.length === 0) {
-            this.showNotification('Please select items first', 'warning');
-            return;
-        }
-        
-        // Bulk operation AJAX call
-        $.ajax({
-            url: this.ajax_url,
-            method: 'POST',
-            data: {
-                action: 'dm_bulk_operation',
-                operation: action,
-                item_ids: selectedItems,
-                nonce: this.nonce
-            }
-        }).then(response => {
-            if (response.success) {
-                // Request updated template for each affected item
-                const templatePromises = response.data.updated_items.map(item => 
-                    this.requestTemplate('component/item-card', {
-                        item: item,
-                        context: 'bulk_updated',
-                        highlight: true
-                    })
-                );
-                
-                return Promise.all(templatePromises);
-            }
-            throw new Error(response.data.message);
-        }).then(itemHtmlArray => {
-            // Replace affected items with updated templates
-            itemHtmlArray.forEach((html, index) => {
-                const itemId = response.data.updated_items[index].id;
-                $(`.dm-item-card[data-item-id="${itemId}"]`).replaceWith(html);
-            });
-            
-            this.showNotification(`Bulk ${action} completed successfully`, 'success');
-        }).catch(error => {
-            this.showNotification(`Error: ${error.message}`, 'error');
-        });
-    }
-    
-    showNotification(message, type) {
-        // Request notification template
-        this.requestTemplate('component/notification', {
-            message: message,
-            type: type,
-            dismissible: true
-        }).then(notificationHtml => {
-            $('.dm-notifications-container').append(notificationHtml);
-            
-            // Auto-dismiss after 5 seconds
-            setTimeout(() => {
-                $('.dm-notification:last').fadeOut(() => {
-                    $(this).remove();
-                });
-            }, 5000);
-        });
-    }
-}
-
-// Initialize when DOM ready
-$(document).ready(() => {
-    if (typeof dmCustomPage !== 'undefined') {
-        new CustomPageManager();
-    }
-});
-```
-=======
+
+```php
 // Register tool definitions that can be dynamically included
 AI_HTTP_Prompt_Manager::register_tool_definition(
     'tool_name',
@@ -1319,172 +329,8 @@
 ## Multi-Plugin Configuration
 
 ### How It Works
->>>>>>> bd7ba589
-
-**AJAX Handler Pattern** (Returns data only, never HTML):
-```php
-<<<<<<< HEAD
-class CustomPageAjax {
-    public function add_custom_item() {
-        // Verify nonce and capabilities
-        if (!wp_verify_nonce($_POST['nonce'], 'dm_custom_page_nonce') || 
-            !current_user_can('manage_options')) {
-            wp_send_json_error(['message' => __('Security check failed', 'my-plugin')]);
-        }
-        
-        // Sanitize input data
-        $item_data = json_decode(wp_unslash($_POST['item_data']), true);
-        $item_data = array_map('sanitize_text_field', $item_data);
-        
-        // Process business logic
-        $new_item = $this->create_item($item_data);
-        
-        if ($new_item) {
-            // Return structured data only - NO HTML
-            wp_send_json_success([
-                'item' => $new_item,
-                'message' => __('Item created successfully', 'my-plugin')
-            ]);
-        } else {
-            wp_send_json_error(['message' => __('Failed to create item', 'my-plugin')]);
-        }
-    }
-    
-    public function bulk_operation() {
-        // Security checks
-        if (!wp_verify_nonce($_POST['nonce'], 'dm_custom_page_nonce') || 
-            !current_user_can('manage_options')) {
-            wp_send_json_error(['message' => __('Security check failed', 'my-plugin')]);
-        }
-        
-        // Sanitize input
-        $operation = sanitize_text_field($_POST['operation']);
-        $item_ids = array_map('intval', $_POST['item_ids']);
-        
-        // Perform bulk operation
-        $updated_items = [];
-        foreach ($item_ids as $item_id) {
-            $result = $this->perform_operation($operation, $item_id);
-            if ($result) {
-                $updated_items[] = $this->get_item($item_id);
-            }
-        }
-        
-        // Return data only - JavaScript will request templates
-        wp_send_json_success([
-            'updated_items' => $updated_items,
-            'operation' => $operation,
-            'message' => sprintf(
-                __('%d items updated with %s operation', 'my-plugin'),
-                count($updated_items),
-                $operation
-            )
-        ]);
-    }
-    
-    // Template endpoint (universal across all admin pages)
-    public function get_template() {
-        if (!wp_verify_nonce($_POST['nonce'], 'dm_template_nonce')) {
-            wp_send_json_error(['message' => 'Security check failed']);
-        }
-        
-        $template = sanitize_text_field($_POST['template']);
-        $data = json_decode(wp_unslash($_POST['template_data']), true);
-        
-        // Use universal template rendering system
-        $html = apply_filters('dm_render_template', '', $template, $data);
-        
-        if (!empty($html)) {
-            wp_send_json_success(['html' => $html]);
-        } else {
-            wp_send_json_error(['message' => "Template '{$template}' not found"]);
-        }
-    }
-}
-```
-
-## Extension Development
-
-### Adding Custom Handlers
-
-**Configuration Array Registration** (matches core handler pattern):
-
-```php
-// Fetch Handler Implementation
-class MyFetchHandler {
-    public function __construct() {
-        // Filter-based service access only
-    }
-    
-    // Required method for fetch handlers
-    public function fetch_data(array $step_config): array {
-        do_action('dm_log', 'debug', 'Processing step', ['job_id' => $job_id]);
-        
-        // Process fetch data and return array of data packets
-        $datas = [];
-        
-        // Your custom fetch logic here
-        
-        return $datas;
-    }
-}
-
-// Publish Handler Implementation
-class MyPublishHandler {
-    public function __construct() {
-        // Filter-based service access only
-    }
-    
-    // Required method for publish handlers
-    public function publish_data(array $data, array $step_config): bool {
-        do_action('dm_log', 'debug', 'Processing step', ['job_id' => $job_id]);
-        
-        // Process publish data
-        // Your custom publish logic here
-        
-        return true;
-    }
-}
-
-// Pure discovery registration - collection-based
-add_filter('dm_handlers', function($handlers) {
-    $handlers['my_handler'] = [
-        'type' => 'fetch',
-        'class' => \MyPlugin\Handlers\MyFetchHandler::class,
-        'label' => __('My Handler', 'my-plugin'),
-        'description' => __('Custom handler description', 'my-plugin')
-    ];
-    return $handlers;
-});
-
-// Authentication component (optional) - collection-based registration
-add_filter('dm_auth_providers', function($providers) {
-    $providers['my_handler'] = new \MyPlugin\Handlers\MyHandlerAuth();
-    return $providers;
-});
-
-// Settings component (optional) - collection-based registration
-add_filter('dm_handler_settings', function($settings) {
-    $settings['my_handler'] = new \MyPlugin\Handlers\MyHandlerSettings();
-    return $settings;
-});
-
-// Modal content registration for handler settings - Collection-based pattern
-add_filter('dm_modals', function($modals) {
-    $modals['my-handler-settings'] = [
-        'template' => 'modal/handler-settings-form',
-        'title' => __('My Handler Settings', 'my-plugin'),
-        'data' => [
-            'handler_slug' => 'my_handler',
-            'handler_config' => [
-                'label' => __('My Handler', 'my-plugin'),
-                'description' => __('Custom handler description', 'my-plugin')
-            ]
-        ]
-    ];
-    return $modals;
-});
-=======
+
+```php
 // Plugin-specific configuration (isolated per plugin)
 ai_http_client_providers_myplugin = [
     'openai' => ['model' => 'gpt-4', 'temperature' => 0.7],
@@ -1519,46 +365,10 @@
 // Uses Anthropic Claude with temperature 0.8
 
 // Both share the same API keys but have completely different configurations
->>>>>>> bd7ba589
 ```
 
 ## Distribution Model
 
-<<<<<<< HEAD
-```php
-// Register custom pipeline step via pure discovery
-add_filter('dm_steps', function($steps) {
-    $steps['custom_processing'] = [
-        'label' => __('Custom Processing', 'my-plugin'),
-        'description' => __('Custom data processing step', 'my-plugin'),
-        'class' => '\MyPlugin\Steps\CustomProcessingStep'
-    ];
-    return $steps;
-});
-
-class CustomProcessingStep {
-    public function execute(int $job_id, array $data, array $step_config): array {
-        // Access all services via filters
-        do_action('dm_log', 'debug', 'Processing step', ['job_id' => $job_id]);
-        $ai_client = new \AI_HTTP_Client(['plugin_context' => 'data-machine', 'ai_type' => 'llm']);
-        
-        // ALL steps receive uniform array of DataPackets (most recent first)
-        // Steps self-select data processing approach:
-        // - Most steps: use data[0] only
-        // - AI steps: use entire data array
-        
-        $latest_packet = $data[0] ?? null;
-        if ($latest_packet) {
-            $content = $latest_packet->content['body'];
-            // Process latest data for most steps
-        }
-        
-        // Your custom processing logic here
-        return $data; // Return updated data packet array
-    }
-}
-```
-=======
 Designed for **flexible distribution**:
 - **Composer**: Standard package manager installation
 - **Git Subtree**: Like Action Scheduler for WordPress plugins
@@ -1566,7 +376,6 @@
 - Version conflict resolution
 - Multiple plugins can include different versions safely
 - Automatic updates via `git subtree pull` or `composer update`
->>>>>>> bd7ba589
 
 ### Adding New Providers
 
@@ -1588,49 +397,17 @@
 
 **OptionsManager Constructor:**
 ```php
-<<<<<<< HEAD
-// Sequential AI processing with different models per step
-// Step 1: Fetch (RSS Handler) - position 0
-// Step 2: AI (GPT-4 Analysis) - position 1 - complex analysis of RSS data
-// Step 3: AI (Claude Writing) - position 2 - creative writing using GPT-4 + RSS data
-// Step 4: AI (Gemini Translation) - position 3 - multilingual using all previous data
-// Step 5: Publish (WordPress Handler) - position 4 - publish using complete context
-
-// At Step 4 (Gemini AI) - uses entire array for multi-model context:
-public function execute(int $job_id, array $datas = []): bool {
-    // AI steps consume all packets (most recent first)
-    foreach ($datas as $index => $packet) {
-        $step_name = $packet->metadata['step_name'] ?? "Step $index";
-        // Process all previous AI outputs for analysis
-    }
-}
-=======
 // REQUIRED - both parameters required
 $options_manager = new AI_HTTP_Options_Manager('my-plugin-slug', 'llm');
->>>>>>> bd7ba589
 ```
 
 **Client Constructor:**
 ```php
-<<<<<<< HEAD
-// Override any core service
-add_action('dm_log', function($level, $message, $context = []) {
-    // Custom logging implementation
-    MyCustomLogger::log($level, $message, $context);
-}, 10, 3);
-
-// Add custom database service via collection registration
-add_filter('dm_db', function($services) {
-    $services['analytics'] = new MyPlugin\Database\Analytics();
-    return $services;
-});
-=======
 // REQUIRED - both parameters required
 $client = new AI_HTTP_Client([
     'plugin_context' => 'my-plugin-slug',
     'ai_type' => 'llm'
 ]);
->>>>>>> bd7ba589
 ```
 
 **No Defaults:** Explicit configuration required for proper multi-plugin isolation. Library fails fast with clear errors when not configured properly.
@@ -1643,117 +420,6 @@
 - Filter-based provider registration
 - Files API integration across providers
 
-<<<<<<< HEAD
-**Setup**:
-```bash
-composer install && composer dump-autoload
-
-# Run tests
-composer test                # Main plugin PHPUnit tests
-cd lib/ai-http-client/ && composer test  # AI HTTP Client tests
-```
-
-**Debugging**:
-```javascript
-// Browser console - Enable comprehensive debugging
-window.dmDebugMode = true;  // Enable detailed AJAX and modal debugging
-
-// PHP debugging - WordPress constants  
-define('WP_DEBUG', true);   // Enable conditional error_log output throughout codebase
-define('WP_DEBUG', false);  // Production mode - clean deployment with essential error handling
-```
-
-**Logger Configuration**:
-```php
-// Central logging system - all components use dm_log action
-do_action('dm_log', 'debug', 'Processing step', ['job_id' => $job_id]);
-do_action('dm_log', 'error', 'Process failed', ['error' => $error_details]);
-do_action('dm_log', 'warning', 'Non-critical issue', ['context' => 'data']);
-
-// Runtime logger configuration (3-level system)
-$all_databases = apply_filters('dm_db', []);
-$logger = new \DataMachine\Engine\Logger(); // Direct access if needed
-
-// Set log level: 'debug' (full), 'error' (problems only), 'none' (disabled)
-$logger->set_level('debug');  // Enable full logging for development
-$logger->set_level('error');  // Production setting (default)
-$logger->set_level('none');   // Disable logging completely
-
-// Log management
-$logger->clear_logs();                    // Clear all log files
-$logger->cleanup_log_files(10, 30);      // Auto-cleanup: 10MB max, 30 days max
-$recent_entries = $logger->get_recent_logs(100); // Get last 100 log entries
-```
-
-**Universal Modal System Debugging**:
-```javascript
-// Monitor modal triggers via data attributes
-$(document).on('click', '.dm-modal-open', function(e) {
-    console.log('Modal trigger clicked:', {
-        template: $(this).data('template'),
-        context: $(this).data('context'),
-        button: this
-    });
-});
-
-// Monitor AJAX content loading
-$(document).ajaxSuccess(function(event, xhr, settings) {
-    if (settings.data && settings.data.includes('action=dm_get_modal_content')) {
-        console.log('Modal content loaded via AJAX:', {
-            url: settings.url,
-            response_length: xhr.responseText.length
-        });
-    }
-});
-
-// Debug modal AJAX failures
-$(document).ajaxError(function(event, xhr, settings, error) {
-    if (settings.data && settings.data.includes('action=dm_get_modal_content')) {
-        console.error('Modal AJAX error:', {
-            status: xhr.status,
-            error: error,
-            response: xhr.responseText
-        });
-    }
-});
-
-// Test modal trigger programmatically
-function testModalTrigger(template, context) {
-    var testButton = $('<button class="dm-modal-open" data-template="' + template + '" data-context=\'' + JSON.stringify(context) + '\'></button>');
-    $('body').append(testButton);
-    testButton.trigger('click');
-    testButton.remove();
-}
-
-// Example: Test step selection modal
-testModalTrigger('step-selection', { pipeline_id: 1, debug: true });
-```
-
-**Database Schema**:
-- **wp_dm_jobs**: job_id, pipeline_id, flow_id, status, flow_config (longtext NULL), error_details (longtext NULL), created_at, started_at, completed_at
-- **wp_dm_pipelines**: pipeline_id, pipeline_name, step_configuration (longtext NULL), created_at, updated_at
-- **wp_dm_flows**: flow_id, pipeline_id, flow_name, flow_config (longtext NOT NULL), scheduling_config (longtext NOT NULL), created_at, updated_at
-- **wp_dm_processed_items**: id, flow_id, source_type, item_identifier, processed_timestamp
-- **wp_dm_remote_locations**: location_id, location_name, target_site_url, target_username, password, synced_site_info (JSON), enabled_post_types (JSON), enabled_taxonomies (JSON), last_sync_time, created_at, updated_at
-
-**Monitoring**:
-- **Jobs**: Data Machine → Jobs (real-time status updates and logging)
-- **Pipelines**: Data Machine → Pipelines (AJAX interface with modal system and step discovery)
-- **Scheduler**: WordPress → Tools → Action Scheduler (automated pipeline execution)
-- **AJAX Debugging**: Browser network tab shows pipeline builder and modal AJAX calls
-- **Modal Debugging**: Console logs show modal content generation and filter discovery
-- **Filter Monitoring**: `dm_steps`, `dm_modals`, `dm_handlers` filter calls in debug output
-- **Template Architecture**: Modal templates in `/templates/modal/`, page templates in `/templates/page/`
-- **Security Verification**: WordPress nonce verification and capability checks in debug mode
-- **Performance Metrics**: Asset loading and dependency resolution in browser DevTools
-
-### Code Standards
-- **WordPress Filters**: All service access via `apply_filters()`
-- **Configuration Arrays**: Handlers registered with configuration arrays containing class, label, description
-- **PSR-4 Namespacing**: `DataMachine\Core\`, `DataMachine\Engine\`
-- **Filter-Based Dependencies**: Services retrieved via filters with parameter-based discovery
-- **WordPress Security**: Native escaping, sanitization, nonce verification, capability checks
-=======
 ## Examples
 
 WordPress plugins using this library:
@@ -1782,7 +448,6 @@
 **Production Note**: Always set `WP_DEBUG` to `false` in production environments to prevent debug log generation.
 
 ## Contributing
->>>>>>> bd7ba589
 
 Built by developers, for developers. PRs welcome for:
 - New provider implementations
